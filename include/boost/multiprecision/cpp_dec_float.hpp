///////////////////////////////////////////////////////////////////////////////
//  Copyright Christopher Kormanyos 2002 - 2012.
//  Copyright 2012 John Maddock. Distributed under the Boost
//  Software License, Version 1.0. (See accompanying file
//  LICENSE_1_0.txt or copy at http://www.boost.org/LICENSE_1_0.txt)
//
// This work is based on an earlier work:
// "Algorithm 910: A Portable C++ Multiple-Precision System for Special-Function Calculations",
// in ACM TOMS, {VOL 37, ISSUE 4, (February 2011)} (C) ACM, 2011. http://doi.acm.org/10.1145/1916461.1916469
//
// Note that there are no "noexcept" specifications on the functions in this file: there are too many
// calls to lexical_cast (and similar) to easily analyse the code for correctness.  So until compilers
// can detect noexcept misuse at compile time, the only realistic option is to simply not use it here.
//

#ifndef BOOST_MP_CPP_DEC_FLOAT_BACKEND_HPP
#define BOOST_MP_CPP_DEC_FLOAT_BACKEND_HPP

#include <boost/config.hpp>
#include <boost/cstdint.hpp>
#include <limits>
#ifndef BOOST_NO_CXX11_HDR_ARRAY
#include <array>
#else
#include <boost/array.hpp>
#endif
#include <boost/cstdint.hpp>
#include <boost/multiprecision/number.hpp>
#include <boost/multiprecision/detail/big_lanczos.hpp>
#include <boost/multiprecision/detail/dynamic_array.hpp>

//
// Headers required for Boost.Math integration:
//
#include <boost/math/policies/policy.hpp>

namespace boost{
namespace multiprecision{
namespace backends{

template <unsigned Digits10, class ExponentType = boost::int32_t, class Allocator = void>
class cpp_dec_float;

} // namespace

template <unsigned Digits10, class ExponentType, class Allocator>
struct number_category<backends::cpp_dec_float<Digits10, ExponentType, Allocator> > : public mpl::int_<number_kind_floating_point>{};

namespace backends{

template <unsigned Digits10, class ExponentType, class Allocator>
class cpp_dec_float
{
private:
   static const boost::int32_t cpp_dec_float_digits10_setting = Digits10;

   // We need at least 16-bits in the exponent type to do anything sensible:
<<<<<<< HEAD
   BOOST_STATIC_ASSERT_MSG(sizeof(ExponentType) > 1, "ExponentType is too small.");
   BOOST_STATIC_ASSERT_MSG(boost::is_signed<ExponentType>::value, "ExponentType must be a signed built in integer type.");
=======
   BOOST_STATIC_ASSERT_MSG(boost::is_signed<ExponentType>::value, "ExponentType must be a signed built in integer type.");
   BOOST_STATIC_ASSERT_MSG(sizeof(ExponentType) > 1, "ExponentType is too small.");
>>>>>>> c221a74a

public:
   typedef mpl::list<long long>           signed_types;
   typedef mpl::list<unsigned long long>  unsigned_types;
   typedef mpl::list<long double>         float_types;
   typedef ExponentType                   exponent_type;

   static const boost::int32_t cpp_dec_float_radix             = 10L;
   static const boost::int32_t cpp_dec_float_digits10_limit_lo = 9L;
   static const boost::int32_t cpp_dec_float_digits10_limit_hi = boost::integer_traits<boost::int32_t>::const_max - 100;
   static const boost::int32_t cpp_dec_float_digits10          = ((cpp_dec_float_digits10_setting < cpp_dec_float_digits10_limit_lo) ? cpp_dec_float_digits10_limit_lo : ((cpp_dec_float_digits10_setting > cpp_dec_float_digits10_limit_hi) ? cpp_dec_float_digits10_limit_hi : cpp_dec_float_digits10_setting));
   static const ExponentType cpp_dec_float_max_exp10         = (static_cast<ExponentType>(1) << (std::numeric_limits<ExponentType>::digits - 5));
   static const ExponentType cpp_dec_float_min_exp10         = -cpp_dec_float_max_exp10;
   static const ExponentType cpp_dec_float_max_exp           = static_cast<ExponentType>((cpp_dec_float_max_exp10 / 301LL) * 1000LL);
   static const ExponentType cpp_dec_float_min_exp           = static_cast<ExponentType>((cpp_dec_float_min_exp10 / 301LL) * 1000LL);

   BOOST_STATIC_ASSERT((cpp_dec_float<Digits10, ExponentType, Allocator>::cpp_dec_float_max_exp10 == -cpp_dec_float<Digits10, ExponentType, Allocator>::cpp_dec_float_min_exp10));

private:
   static const boost::int32_t cpp_dec_float_elem_digits10 = 8L;
   static const boost::int32_t cpp_dec_float_elem_mask     = 100000000L;

   BOOST_STATIC_ASSERT(0 == cpp_dec_float_max_exp10 % cpp_dec_float_elem_digits10);

   // There are three guard limbs.
   // 1) The first limb has 'play' from 1...8 decimal digits.
   // 2) The last limb also has 'play' from 1...8 decimal digits.
   // 3) One limb can get lost when justifying after multiply,
   //    as only half of the triangle is multiplied and a carry
   //    from below is missing.
   static const boost::int32_t cpp_dec_float_elem_number_request = static_cast<boost::int32_t>((cpp_dec_float_digits10 / cpp_dec_float_elem_digits10) + (((cpp_dec_float_digits10 % cpp_dec_float_elem_digits10) != 0) ? 1 : 0));

   // The number of elements needed (with a minimum of two) plus three added guard limbs.
   static const boost::int32_t cpp_dec_float_elem_number = static_cast<boost::int32_t>(((cpp_dec_float_elem_number_request < 2L) ? 2L : cpp_dec_float_elem_number_request) + 3L);

public:
   static const boost::int32_t cpp_dec_float_total_digits10 = static_cast<boost::int32_t>(cpp_dec_float_elem_number * cpp_dec_float_elem_digits10);

private:

   typedef enum enum_fpclass_type
   {
      cpp_dec_float_finite,
      cpp_dec_float_inf,
      cpp_dec_float_NaN
   }
   fpclass_type;

#ifndef BOOST_NO_CXX11_HDR_ARRAY
   typedef typename mpl::if_<is_void<Allocator>,
      std::array<boost::uint32_t, cpp_dec_float_elem_number>,
      detail::dynamic_array<boost::uint32_t, cpp_dec_float_elem_number, Allocator>
      >::type array_type;
#else
   typedef typename mpl::if_<is_void<Allocator>,
      boost::array<boost::uint32_t, cpp_dec_float_elem_number>,
      detail::dynamic_array<boost::uint32_t, cpp_dec_float_elem_number, Allocator>
      >::type array_type;
#endif

   array_type      data;
   ExponentType    exp;
   bool            neg;
   fpclass_type    fpclass;
   boost::int32_t  prec_elem;

   //
   // Special values constructor:
   //
   cpp_dec_float(fpclass_type c)   : 
      data(),
      exp      (static_cast<ExponentType>(0)),
      neg      (false),
      fpclass  (c),
      prec_elem(cpp_dec_float_elem_number) { }

      //
      // Static data initializer:
      //
      struct initializer
      {
         initializer()
         {
            cpp_dec_float<Digits10, ExponentType, Allocator>::nan();
            cpp_dec_float<Digits10, ExponentType, Allocator>::inf();
            (cpp_dec_float<Digits10, ExponentType, Allocator>::min)();
            (cpp_dec_float<Digits10, ExponentType, Allocator>::max)();
            cpp_dec_float<Digits10, ExponentType, Allocator>::zero();
            cpp_dec_float<Digits10, ExponentType, Allocator>::one();
            cpp_dec_float<Digits10, ExponentType, Allocator>::two();
            cpp_dec_float<Digits10, ExponentType, Allocator>::half();
            cpp_dec_float<Digits10, ExponentType, Allocator>::double_min();
            cpp_dec_float<Digits10, ExponentType, Allocator>::double_max();
            cpp_dec_float<Digits10, ExponentType, Allocator>::long_double_max();
            cpp_dec_float<Digits10, ExponentType, Allocator>::long_double_min();
            cpp_dec_float<Digits10, ExponentType, Allocator>::long_long_max();
            cpp_dec_float<Digits10, ExponentType, Allocator>::long_long_min();
            cpp_dec_float<Digits10, ExponentType, Allocator>::ulong_long_max();
            cpp_dec_float<Digits10, ExponentType, Allocator>::eps();
            cpp_dec_float<Digits10, ExponentType, Allocator>::pow2(0);
         }
         void do_nothing(){}
      };

      static initializer init;

public:
   // Constructors
   cpp_dec_float()   : 
      data(),
      exp      (static_cast<ExponentType>(0)),
      neg      (false),
      fpclass  (cpp_dec_float_finite),
      prec_elem(cpp_dec_float_elem_number) { }

   cpp_dec_float(const char* s) : 
      data(),
      exp      (static_cast<ExponentType>(0)),
      neg      (false),
      fpclass  (cpp_dec_float_finite),
      prec_elem(cpp_dec_float_elem_number) 
      {
         *this = s;
      }

   template<class I>
   cpp_dec_float(I i, typename enable_if<is_unsigned<I> >::type* = 0)   : 
      data(),
      exp      (static_cast<ExponentType>(0)),
      neg      (false),
      fpclass  (cpp_dec_float_finite),
      prec_elem(cpp_dec_float_elem_number) 
      {
         from_unsigned_long_long(i);
      }

   template <class I>
   cpp_dec_float(I i, typename enable_if<is_signed<I> >::type* = 0)   : 
      data(),
      exp      (static_cast<ExponentType>(0)),
      neg      (false),
      fpclass  (cpp_dec_float_finite),
      prec_elem(cpp_dec_float_elem_number) 
      {
         if(i < 0)
         {
            from_unsigned_long_long(-i);
            negate();
         }
         else
            from_unsigned_long_long(i);
      }

   cpp_dec_float(const cpp_dec_float& f)   : 
      data     (f.data),
      exp      (f.exp),
      neg      (f.neg),
      fpclass  (f.fpclass),
      prec_elem(f.prec_elem) { }

   template <unsigned D, class ET, class A>
   cpp_dec_float(const cpp_dec_float<D, ET, A>& f, typename enable_if_c<D <= Digits10>::type* = 0)   : 
      data(),
      exp      (f.exp),
      neg      (f.neg),
      fpclass  (static_cast<fpclass_type>(static_cast<int>(f.fpclass))),
      prec_elem(cpp_dec_float_elem_number)
   {
      std::copy(f.data.begin(), f.data.begin() + f.prec_elem, data.begin());
   }
   template <unsigned D, class ET, class A>
   explicit cpp_dec_float(const cpp_dec_float<D, ET, A>& f, typename disable_if_c<D <= Digits10>::type* = 0)   : 
      data(),
      exp      (f.exp),
      neg      (f.neg),
      fpclass  (static_cast<fpclass_type>(static_cast<int>(f.fpclass))),
      prec_elem(cpp_dec_float_elem_number)
   {
      // TODO: this doesn't round!
      std::copy(f.data.begin(), f.data.begin() + prec_elem, data.begin());
   }

   template <class F>
   cpp_dec_float(const F val, typename enable_if<is_floating_point<F> >::type* = 0)   : 
      data(),
      exp      (static_cast<ExponentType>(0)),
      neg      (false),
      fpclass  (cpp_dec_float_finite),
      prec_elem(cpp_dec_float_elem_number) 
   {
      *this = val;
   }

   cpp_dec_float(const double val, ExponentType exponent);

   // Specific special values.
   static const cpp_dec_float& nan()  
   {
      static const cpp_dec_float val(cpp_dec_float_NaN);
      init.do_nothing();
      return val;
   }
   static const cpp_dec_float& inf()  
   {
      static const cpp_dec_float val(cpp_dec_float_inf);
      init.do_nothing();
      return val;
   }
   static const cpp_dec_float& (max)()
   {
      init.do_nothing();
      static bool init = false;
      static const std::string str_max =   std::string("9." + std::string(static_cast<std::size_t>(cpp_dec_float_total_digits10), static_cast<char>('9')))
         + std::string("e+" + boost::lexical_cast<std::string>(cpp_dec_float_max_exp10));
      static cpp_dec_float val_max;
      if(!init)
      {
         init = true;
         val_max = str_max.c_str();
      }
      return val_max;
   }

   static const cpp_dec_float& (min)()
   {
      init.do_nothing();
      static bool init = false;
      static cpp_dec_float val_min;
      if(!init)
      {
         init = true;
         val_min = std::string("1.0e" + boost::lexical_cast<std::string>(cpp_dec_float_min_exp10)).c_str();
      }
      return val_min;
   }
   static const cpp_dec_float& zero()  
   {
      init.do_nothing();
      static cpp_dec_float val(static_cast<unsigned long long>(0u));
      return val;
   }
   static const cpp_dec_float& one()  
   {
      init.do_nothing();
      static cpp_dec_float val(static_cast<unsigned long long>(1u));
      return val;
   }
   static const cpp_dec_float& two()  
   {
      init.do_nothing();
      static cpp_dec_float val(static_cast<unsigned long long>(2u));
      return val;
   }
   static const cpp_dec_float& half()  
   {
      init.do_nothing();
      static cpp_dec_float val(0.5L);
      return val;
   }
   static const cpp_dec_float& double_min()  
   {
      init.do_nothing();
      static cpp_dec_float val(static_cast<long double>((std::numeric_limits<double>::min)()));
      return val;
   }
   static const cpp_dec_float& double_max()  
   {
      init.do_nothing();
      static cpp_dec_float val(static_cast<long double>((std::numeric_limits<double>::max)()));
      return val;
   }
   static const cpp_dec_float& long_double_min()  
   {
      init.do_nothing();
      static cpp_dec_float val((std::numeric_limits<long double>::min)());
      return val;
   }
   static const cpp_dec_float& long_double_max()  
   {
      init.do_nothing();
      static cpp_dec_float val((std::numeric_limits<long double>::max)());
      return val;
   }
   static const cpp_dec_float& long_long_max()  
   {
      init.do_nothing();
      static cpp_dec_float val((std::numeric_limits<long long>::max)());
      return val;
   }
   static const cpp_dec_float& long_long_min()  
   {
      init.do_nothing();
      static cpp_dec_float val((std::numeric_limits<long long>::min)());
      return val;
   }
   static const cpp_dec_float& ulong_long_max()  
   {
      init.do_nothing();
      static cpp_dec_float val((std::numeric_limits<unsigned long long>::max)());
      return val;
   }
   static const cpp_dec_float& eps()  
   {
      init.do_nothing();
      static cpp_dec_float val(1.0, 1 - (int)Digits10);
      return val;
   }

   // Basic operations.
   cpp_dec_float& operator= (const cpp_dec_float& v)  
   {
      data = v.data;
      exp = v.exp;
      neg = v.neg;
      fpclass = v.fpclass;
      prec_elem = v.prec_elem;
      return *this;
   }
   template <unsigned D>
   cpp_dec_float& operator=(const cpp_dec_float<D>& f)  
   { 
      exp = f.exp;
      neg = f.neg;
      fpclass = static_cast<enum_fpclass_type>(static_cast<int>(f.fpclass));
      unsigned elems = (std::min)(f.prec_elem, cpp_dec_float_elem_number);
      std::copy(f.data.begin(), f.data.begin() + elems, data.begin());
      std::fill(data.begin() + elems, data.end(), 0);
      prec_elem = cpp_dec_float_elem_number;
      return *this;
   }
   cpp_dec_float& operator= (long long v)  
   {
      if(v < 0)
      {
         from_unsigned_long_long(-v);
         negate();
      }
      else
         from_unsigned_long_long(v);
      return *this;
   }
   cpp_dec_float& operator= (unsigned long long v)  
   {
      from_unsigned_long_long(v);
      return *this;
   }
   cpp_dec_float& operator= (long double v)  ;
   cpp_dec_float& operator= (const char* v)
   {
      rd_string(v);
      return *this;
   }

   cpp_dec_float& operator+=(const cpp_dec_float& v)  ;
   cpp_dec_float& operator-=(const cpp_dec_float& v)  ;
   cpp_dec_float& operator*=(const cpp_dec_float& v)  ;
   cpp_dec_float& operator/=(const cpp_dec_float& v)  ;
   
   cpp_dec_float& add_unsigned_long_long(const unsigned long long n)  
   {
      cpp_dec_float t;
      t.from_unsigned_long_long(n);
      return *this += t;
   }
   cpp_dec_float& sub_unsigned_long_long(const unsigned long long n)  
   {
      cpp_dec_float t;
      t.from_unsigned_long_long(n);
      return *this -= t;
   }
   cpp_dec_float& mul_unsigned_long_long(const unsigned long long n);
   cpp_dec_float& div_unsigned_long_long(const unsigned long long n);

   // Elementary primitives.
   cpp_dec_float& calculate_inv (void)  ;
   cpp_dec_float& calculate_sqrt(void)  ;
   void negate()   
   { 
      if(!iszero())
         neg = !neg;
   }

   // Comparison functions
   bool isnan   (void) const  { return (fpclass == cpp_dec_float_NaN); }
   bool isinf   (void) const  { return (fpclass == cpp_dec_float_inf); }
   bool isfinite(void) const  { return (fpclass == cpp_dec_float_finite); }

   bool iszero (void) const 
   {
      return ((fpclass == cpp_dec_float_finite) && (data[0u] == 0u));
   }
   bool isone  (void) const ;
   bool isint  (void) const ;
   bool isneg  (void) const  { return neg; }

   // Operators pre-increment and pre-decrement
   cpp_dec_float& operator++(void)  
   {
      return *this += one();
   }
   cpp_dec_float& operator--(void)  
   {
      return *this -= one();
   }

   std::string str(boost::intmax_t digits, std::ios_base::fmtflags f)const;

   int compare(const cpp_dec_float& v)const ;
   template <class V>
   int compare(const V& v)const 
   {
      cpp_dec_float<Digits10, ExponentType, Allocator> t;
      t = v;
      return compare(t);
   }

   void swap(cpp_dec_float& v) 
   {
      data.swap(v.data);
      std::swap(exp, v.exp);
      std::swap(neg, v.neg);
      std::swap(fpclass, v.fpclass);
      std::swap(prec_elem, v.prec_elem);
   }

   double             extract_double            (void) const;
   long double        extract_long_double       (void) const;
   signed long long   extract_signed_long_long  (void) const  ;
   unsigned long long extract_unsigned_long_long(void) const  ;
   void               extract_parts             (double& mantissa, ExponentType& exponent) const ;
   cpp_dec_float      extract_integer_part      (void) const  ;
   void precision(const boost::int32_t prec_digits) 
   {
      if(prec_digits >= cpp_dec_float_total_digits10)
      {
         prec_elem = cpp_dec_float_elem_number;
      }
      else
      {
         const boost::int32_t elems = static_cast<boost::int32_t>(  static_cast<boost::int32_t>( (prec_digits + (cpp_dec_float_elem_digits10 / 2)) / cpp_dec_float_elem_digits10)
            + static_cast<boost::int32_t>(((prec_digits %  cpp_dec_float_elem_digits10) != 0) ? 1 : 0));

         prec_elem = (std::min)(cpp_dec_float_elem_number, (std::max)(elems, static_cast<boost::int32_t>(2)));
      }
   }
   static cpp_dec_float pow2(long long i);
   ExponentType order()const 
   {
      const bool bo_order_is_zero = ((!isfinite()) || (data[0] == static_cast<boost::uint32_t>(0u)));
      //
      // Binary search to find the order of the leading term:
      //
      ExponentType prefix = 0;

      if(data[0] >= 100000UL)
      {
         if(data[0] >= 10000000UL)
         {
            if(data[0] >= 100000000UL)
            {
               if(data[0] >= 1000000000UL)
                  prefix = 9;
               else
                  prefix = 8;
            }
            else
               prefix = 7;
         }
         else
         {
            if(data[0] >= 1000000UL)
               prefix = 6;
            else
               prefix = 5;
         }
      }
      else
      {
         if(data[0] >= 1000UL)
         {
            if(data[0] >= 10000UL)
               prefix = 4;
            else
               prefix = 3;
         }
         else
         {
            if(data[0] >= 100)
               prefix = 2;
            else if(data[0] >= 10)
               prefix = 1;
         }
      }

      return (bo_order_is_zero ? static_cast<ExponentType>(0) : static_cast<ExponentType>(exp + prefix));
   }

private:
   static bool data_elem_is_non_zero_predicate(const boost::uint32_t& d)  { return (d != static_cast<boost::uint32_t>(0u)); }
   static bool data_elem_is_non_nine_predicate(const boost::uint32_t& d)  { return (d != static_cast<boost::uint32_t>(cpp_dec_float::cpp_dec_float_elem_mask - 1)); }
   static bool char_is_nonzero_predicate(const char& c)  { return (c != static_cast<char>('0')); }

   void from_unsigned_long_long(const unsigned long long u) ;

   int cmp_data(const array_type& vd) const ;


   static boost::uint32_t mul_loop_uv(boost::uint32_t* const u, const boost::uint32_t* const v, const boost::int32_t p)  ;
   static boost::uint32_t mul_loop_n (boost::uint32_t* const u, boost::uint32_t n, const boost::int32_t p)  ;
   static boost::uint32_t div_loop_n (boost::uint32_t* const u, boost::uint32_t n, const boost::int32_t p)  ;

   bool rd_string(const char* const s);

   template <unsigned D, class ET, class A>
   friend class cpp_dec_float;

};

template <unsigned Digits10, class ExponentType, class Allocator>
typename cpp_dec_float<Digits10, ExponentType, Allocator>::initializer cpp_dec_float<Digits10, ExponentType, Allocator>::init;

template <unsigned Digits10, class ExponentType, class Allocator>
const boost::int32_t cpp_dec_float<Digits10, ExponentType, Allocator>::cpp_dec_float_radix;
template <unsigned Digits10, class ExponentType, class Allocator>
const boost::int32_t cpp_dec_float<Digits10, ExponentType, Allocator>::cpp_dec_float_digits10_setting;
template <unsigned Digits10, class ExponentType, class Allocator>
const boost::int32_t cpp_dec_float<Digits10, ExponentType, Allocator>::cpp_dec_float_digits10_limit_lo;
template <unsigned Digits10, class ExponentType, class Allocator>
const boost::int32_t cpp_dec_float<Digits10, ExponentType, Allocator>::cpp_dec_float_digits10_limit_hi;
template <unsigned Digits10, class ExponentType, class Allocator>
const boost::int32_t cpp_dec_float<Digits10, ExponentType, Allocator>::cpp_dec_float_digits10;
template <unsigned Digits10, class ExponentType, class Allocator>
const ExponentType cpp_dec_float<Digits10, ExponentType, Allocator>::cpp_dec_float_max_exp;
template <unsigned Digits10, class ExponentType, class Allocator>
const ExponentType cpp_dec_float<Digits10, ExponentType, Allocator>::cpp_dec_float_min_exp;
template <unsigned Digits10, class ExponentType, class Allocator>
const ExponentType cpp_dec_float<Digits10, ExponentType, Allocator>::cpp_dec_float_max_exp10;
template <unsigned Digits10, class ExponentType, class Allocator>
const ExponentType cpp_dec_float<Digits10, ExponentType, Allocator>::cpp_dec_float_min_exp10;
template <unsigned Digits10, class ExponentType, class Allocator>
const boost::int32_t cpp_dec_float<Digits10, ExponentType, Allocator>::cpp_dec_float_elem_digits10;
template <unsigned Digits10, class ExponentType, class Allocator>
const boost::int32_t cpp_dec_float<Digits10, ExponentType, Allocator>::cpp_dec_float_elem_number_request;
template <unsigned Digits10, class ExponentType, class Allocator>
const boost::int32_t cpp_dec_float<Digits10, ExponentType, Allocator>::cpp_dec_float_elem_number;
template <unsigned Digits10, class ExponentType, class Allocator>
const boost::int32_t cpp_dec_float<Digits10, ExponentType, Allocator>::cpp_dec_float_elem_mask;


template <unsigned Digits10, class ExponentType, class Allocator>
cpp_dec_float<Digits10, ExponentType, Allocator>& cpp_dec_float<Digits10, ExponentType, Allocator>::operator+=(const cpp_dec_float<Digits10, ExponentType, Allocator>& v)
{
   if(isnan())
   {
      return *this;
   }

   if(isinf())
   {
      if(v.isinf() && (isneg() != v.isneg()))
      {
         *this = nan();
      }
      return *this;
   }

   if(iszero())
   {
      return operator=(v);
   }

   // Get the offset for the add/sub operation.
   static const ExponentType max_delta_exp = static_cast<ExponentType>((cpp_dec_float_elem_number - 1) * cpp_dec_float_elem_digits10);

   const ExponentType ofs_exp = static_cast<ExponentType>(exp - v.exp);

   // Check if the operation is out of range, requiring special handling.
   if(v.iszero() || (ofs_exp > max_delta_exp))
   {
      // Result is *this unchanged since v is negligible compared to *this.
      return *this;
   }
   else if(ofs_exp < -max_delta_exp)
   {
      // Result is *this = v since *this is negligible compared to v.
      return operator=(v);
   }

   // Do the add/sub operation.

   typename array_type::iterator       p_u    =   data.begin();
   typename array_type::const_iterator p_v    = v.data.begin();
   bool                       b_copy = false;
   const boost::int32_t       ofs    = static_cast<boost::int32_t>(static_cast<boost::int32_t>(ofs_exp) / cpp_dec_float_elem_digits10);
   array_type                 n_data;

   if(neg == v.neg)
   {
      // Add v to *this, where the data array of either *this or v
      // might have to be treated with a positive, negative or zero offset.
      // The result is stored in *this. The data are added one element
      // at a time, each element with carry.
      if(ofs >= static_cast<boost::int32_t>(0))
      {
         std::copy(v.data.begin(), v.data.end() - static_cast<size_t>(ofs), n_data.begin() + static_cast<size_t>(ofs));
         std::fill(n_data.begin(), n_data.begin() + static_cast<size_t>(ofs), static_cast<boost::uint32_t>(0u));
         p_v = n_data.begin();
      }
      else
      {
         std::copy(data.begin(), data.end() - static_cast<size_t>(-ofs), n_data.begin() + static_cast<size_t>(-ofs));
         std::fill(n_data.begin(), n_data.begin() + static_cast<size_t>(-ofs), static_cast<boost::uint32_t>(0u));
         p_u = n_data.begin();
         b_copy = true;
      }

      // Addition algorithm
      boost::uint32_t carry = static_cast<boost::uint32_t>(0u);

      for(boost::int32_t j = static_cast<boost::int32_t>(cpp_dec_float_elem_number - static_cast<boost::int32_t>(1)); j >= static_cast<boost::int32_t>(0); j--)
      {
         boost::uint32_t t = static_cast<boost::uint32_t>(static_cast<boost::uint32_t>(p_u[j] + p_v[j]) + carry);
         carry    = t / static_cast<boost::uint32_t>(cpp_dec_float_elem_mask);
         p_u[j]   = static_cast<boost::uint32_t>(t - static_cast<boost::uint32_t>(carry * static_cast<boost::uint32_t>(cpp_dec_float_elem_mask)));
      }

      if(b_copy)
      {
         data = n_data;
         exp  = v.exp;
      }

      // There needs to be a carry into the element -1 of the array data
      if(carry != static_cast<boost::uint32_t>(0u))
      {
         std::copy_backward(data.begin(), data.end() - static_cast<std::size_t>(1u), data.end());
         data[0] = carry;
         exp += static_cast<ExponentType>(cpp_dec_float_elem_digits10);
      }
   }
   else
   {
      // Subtract v from *this, where the data array of either *this or v
      // might have to be treated with a positive, negative or zero offset.
      if((ofs > static_cast<boost::int32_t>(0))
         || (   (ofs == static_cast<boost::int32_t>(0))
         && (cmp_data(v.data) > static_cast<boost::int32_t>(0)))
         )
      {
         // In this case, |u| > |v| and ofs is positive.
         // Copy the data of v, shifted down to a lower value
         // into the data array m_n. Set the operand pointer p_v
         // to point to the copied, shifted data m_n.
         std::copy(v.data.begin(), v.data.end() - static_cast<size_t>(ofs), n_data.begin() + static_cast<size_t>(ofs));
         std::fill(n_data.begin(), n_data.begin() + static_cast<size_t>(ofs), static_cast<boost::uint32_t>(0u));
         p_v = n_data.begin();
      }
      else
      {
         if(ofs != static_cast<boost::int32_t>(0))
         {
            // In this case, |u| < |v| and ofs is negative.
            // Shift the data of u down to a lower value.
            std::copy_backward(data.begin(), data.end() - static_cast<size_t>(-ofs), data.end());
            std::fill(data.begin(), data.begin() + static_cast<size_t>(-ofs), static_cast<boost::uint32_t>(0u));
         }

         // Copy the data of v into the data array n_data.
         // Set the u-pointer p_u to point to m_n and the
         // operand pointer p_v to point to the shifted
         // data m_data.
         n_data = v.data;
         p_u    = n_data.begin();
         p_v    = data.begin();
         b_copy = true;
      }

      boost::int32_t j;

      // Subtraction algorithm
      boost::int32_t borrow = static_cast<boost::int32_t>(0);

      for(j = static_cast<boost::int32_t>(cpp_dec_float_elem_number - static_cast<boost::int32_t>(1)); j >= static_cast<boost::int32_t>(0); j--)
      {
         boost::int32_t t = static_cast<boost::int32_t>(static_cast<boost::int32_t>(  static_cast<boost::int32_t>(p_u[j])
            - static_cast<boost::int32_t>(p_v[j])) - borrow);

         // Underflow? Borrow?
         if(t < static_cast<boost::int32_t>(0))
         {
            // Yes, underflow and borrow
            t     += static_cast<boost::int32_t>(cpp_dec_float_elem_mask);
            borrow = static_cast<boost::int32_t>(1);
         }
         else
         {
            borrow = static_cast<boost::int32_t>(0);
         }

         p_u[j] = static_cast<boost::uint32_t>(static_cast<boost::uint32_t>(t) % static_cast<boost::uint32_t>(cpp_dec_float_elem_mask));
      }

      if(b_copy)
      {
         data = n_data;
         exp  = v.exp;
         neg  = v.neg;
      }

      // Is it necessary to justify the data?
      const typename array_type::const_iterator first_nonzero_elem = std::find_if(data.begin(), data.end(), data_elem_is_non_zero_predicate);

      if(first_nonzero_elem != data.begin())
      {
         if(first_nonzero_elem == data.end())
         {
            // This result of the subtraction is exactly zero.
            // Reset the sign and the exponent.
            neg = false;
            exp = static_cast<ExponentType>(0);
         }
         else
         {
            // Justify the data
            const std::size_t sj = static_cast<std::size_t>(std::distance<typename array_type::const_iterator>(data.begin(), first_nonzero_elem));

            std::copy(data.begin() + static_cast<std::size_t>(sj), data.end(), data.begin());
            std::fill(data.end() - sj, data.end(), static_cast<boost::uint32_t>(0u));

            exp -= static_cast<ExponentType>(sj * static_cast<std::size_t>(cpp_dec_float_elem_digits10));
         }
      }
   }

   // Check for underflow.
   if(iszero()) 
   { 
      return *this = zero();
   }

   bool overflow = exp >= cpp_dec_float_max_exp10;
   if(exp == cpp_dec_float_max_exp10)
   {
      // Check to see if we really truly have an overflow or not...
      if(isneg())
      {
         cpp_dec_float t(*this);
         t.negate();
         overflow = t.compare((max)()) > 0;
      }
      else
      {
         overflow = compare((max)()) > 0;
      }
   }

   // Check for overflow.
   if(overflow)
   {
      const bool b_result_is_neg = neg;

      *this = inf();
      if(b_result_is_neg)
         negate();
   }

   return *this;
}

template <unsigned Digits10, class ExponentType, class Allocator>
cpp_dec_float<Digits10, ExponentType, Allocator>& cpp_dec_float<Digits10, ExponentType, Allocator>::operator-=(const cpp_dec_float<Digits10, ExponentType, Allocator>& v)  
{
   // Use *this - v = -(-*this + v).
   negate();
   *this += v;
   negate();
   return *this;
}

template <unsigned Digits10, class ExponentType, class Allocator>
cpp_dec_float<Digits10, ExponentType, Allocator>& cpp_dec_float<Digits10, ExponentType, Allocator>::operator*=(const cpp_dec_float<Digits10, ExponentType, Allocator>& v)  
{
   // Evaluate the sign of the result.
   const bool b_result_is_neg = (neg != v.neg);

   // Artificially set the sign of the result to be positive.
   neg = false;

   // Handle special cases like zero, inf and NaN.
   const bool b_u_is_inf  =   isinf();
   const bool b_v_is_inf  = v.isinf();
   const bool b_u_is_zero =   iszero();
   const bool b_v_is_zero = v.iszero();

   if(   (isnan() || v.isnan())
      || (b_u_is_inf && b_v_is_zero)
      || (b_v_is_inf && b_u_is_zero)
      )
   {
      *this = nan();
      return *this;
   }

   if(b_u_is_inf || b_v_is_inf)
   {
      *this = inf();
      if(b_result_is_neg)
         negate();
      return *this;
   }

   if(b_u_is_zero || b_v_is_zero)
   {
      return *this = zero();
   }

   // Check for overflow or underflow.
   const bool u_exp_is_neg =   (exp < static_cast<ExponentType>(0));
   const bool v_exp_is_neg = (v.exp < static_cast<ExponentType>(0));

   if(u_exp_is_neg == v_exp_is_neg)
   {
      // Get the unsigned base-10 exponents of *this and v and...
      const ExponentType u_exp = ((!u_exp_is_neg) ?   exp : static_cast<ExponentType>(  -exp));
      const ExponentType v_exp = ((!v_exp_is_neg) ? v.exp : static_cast<ExponentType>(-v.exp));

      // Check the range of the upcoming multiplication.
      const bool b_result_is_out_of_range = (v_exp >= static_cast<ExponentType>(cpp_dec_float_max_exp10 - u_exp));

      if(b_result_is_out_of_range)
      {
         if(u_exp_is_neg)
         {
            *this = zero();
         }
         else
         {
            *this = inf();
            if(b_result_is_neg)
               negate();
         }
         return *this;
      }
   }

   // Set the exponent of the result.
   exp += v.exp;

   const boost::int32_t prec_mul = (std::min)(prec_elem, v.prec_elem);

   const boost::uint32_t carry = mul_loop_uv(data.data(), v.data.data(), prec_mul);

   // Handle a potential carry.
   if(carry != static_cast<boost::uint32_t>(0u))
   {
      exp += cpp_dec_float_elem_digits10;

      // Shift the result of the multiplication one element to the right...
      std::copy_backward(data.begin(),
                         data.begin() + static_cast<std::size_t>(prec_elem - static_cast<boost::int32_t>(1)),
                         data.begin() + static_cast<std::size_t>(prec_elem));

      // ... And insert the carry.
      data.front() = carry;
   }

   // Set the sign of the result.
   neg = b_result_is_neg;

   return *this;
}

template <unsigned Digits10, class ExponentType, class Allocator>
cpp_dec_float<Digits10, ExponentType, Allocator>& cpp_dec_float<Digits10, ExponentType, Allocator>::operator/=(const cpp_dec_float<Digits10, ExponentType, Allocator>& v)  
{
   const bool u_and_v_are_finite_and_identical = (   isfinite()
      && (fpclass == v.fpclass)
      && (exp     == v.exp)
      && (cmp_data(v.data) == static_cast<boost::int32_t>(0)));

   if(u_and_v_are_finite_and_identical)
   {
      if(neg != v.neg)
      {
         *this = one();
         negate();
      }
      else
         *this = one();
      return *this;
   }
   else
   {
      if(iszero())
      {
         if(v.isnan() || v.iszero())
         {
            return *this = v;
         }
         return *this;
      }
      cpp_dec_float t(v);
      t.calculate_inv();
      return operator*=(t);
   }
}

template <unsigned Digits10, class ExponentType, class Allocator>
cpp_dec_float<Digits10, ExponentType, Allocator>& cpp_dec_float<Digits10, ExponentType, Allocator>::mul_unsigned_long_long(const unsigned long long n)  
{
   // Multiply *this with a constant unsigned long long.

   // Evaluate the sign of the result.
   const bool b_neg = neg;

   // Artificially set the sign of the result to be positive.
   neg = false;

   // Handle special cases like zero, inf and NaN.
   const bool b_u_is_inf  = isinf();
   const bool b_n_is_zero = (n == static_cast<boost::int32_t>(0));

   if(isnan() || (b_u_is_inf && b_n_is_zero))
   {
      return (*this = nan());
   }

   if(b_u_is_inf)
   {
      *this = inf();
      if(b_neg)
         negate();
      return *this;
   }

   if(iszero() || b_n_is_zero)
   {
      // Multiplication by zero.
      return *this = zero();
   }

   if(n >= static_cast<unsigned long long>(cpp_dec_float_elem_mask))
   {
      neg = b_neg;
      cpp_dec_float t;
      t = n;
      return operator*=(t);
   }

   if(n == static_cast<unsigned long long>(1u))
   {
      neg = b_neg;
      return *this;
   }

   // Set up the multiplication loop.
   const boost::uint32_t nn = static_cast<boost::uint32_t>(n);
   const boost::uint32_t carry = mul_loop_n(data.data(), nn, prec_elem);

   // Handle the carry and adjust the exponent.
   if(carry != static_cast<boost::uint32_t>(0u))
   {
      exp += static_cast<ExponentType>(cpp_dec_float_elem_digits10);

      // Shift the result of the multiplication one element to the right.
      std::copy_backward(data.begin(),
         data.begin() + static_cast<std::size_t>(prec_elem - static_cast<boost::int32_t>(1)),
         data.begin() + static_cast<std::size_t>(prec_elem));

      data.front() = static_cast<boost::uint32_t>(carry);
   }

   bool overflow = exp >= cpp_dec_float_max_exp10;
   if(exp == cpp_dec_float_max_exp10)
   {
      // Check to see if we really truly have an overflow or not...
      if(isneg())
      {
         cpp_dec_float t(*this);
         t.negate();
         overflow = t.compare((max)()) > 0;
      }
      else
      {
         overflow = compare((max)()) > 0;
      }
   }

   if(overflow)
   {
      *this = inf();
      if(b_neg)
         negate();
      return *this;
   }

   // Set the sign.
   neg = b_neg;

   return *this;
}

template <unsigned Digits10, class ExponentType, class Allocator>
cpp_dec_float<Digits10, ExponentType, Allocator>& cpp_dec_float<Digits10, ExponentType, Allocator>::div_unsigned_long_long(const unsigned long long n)  
{
   // Divide *this by a constant unsigned long long.

   // Evaluate the sign of the result.
   const bool b_neg = neg;

   // Artificially set the sign of the result to be positive.
   neg = false;

   // Handle special cases like zero, inf and NaN.
   if(isnan())
   {
      return *this;
   }

   if(isinf())
   {
      *this = inf();
      if(b_neg)
         negate();
      return *this;
   }

   if(n == static_cast<unsigned long long>(0u))
   {
      // Divide by 0.
      if(iszero())
      {
         *this = nan();
         return *this;
      }
      else
      {
         *this = inf();
         if(isneg())
            negate();
         return *this;
      }
   }

   if(iszero())
   {
      return *this;
   }

   if(n >= static_cast<unsigned long long>(cpp_dec_float_elem_mask))
   {
      neg = b_neg;
      cpp_dec_float t;
      t = n;
      return operator/=(t);
   }

   const boost::uint32_t nn = static_cast<boost::uint32_t>(n);

   if(nn > static_cast<boost::uint32_t>(1u))
   {
      // Do the division loop.
      const boost::uint32_t prev = div_loop_n(data.data(), nn, prec_elem);

      // Determine if one leading zero is in the result data.
      if(data[0] == static_cast<boost::uint32_t>(0u))
      {
         // Adjust the exponent
         exp -= static_cast<ExponentType>(cpp_dec_float_elem_digits10);

         // Shift result of the division one element to the left.
         std::copy(data.begin() + static_cast<std::size_t>(1u),
            data.begin() + static_cast<std::size_t>(prec_elem - static_cast<boost::int32_t>(1)),
            data.begin());

         data[prec_elem - static_cast<boost::int32_t>(1)] = static_cast<boost::uint32_t>(static_cast<boost::uint64_t>(prev * static_cast<boost::uint64_t>(cpp_dec_float_elem_mask)) / nn);
      }
   }

   // Check for underflow.
   if(iszero()) 
   {
      return *this = zero();
   }

   // Set the sign of the result.
   neg = b_neg;

   return *this; 
}

template <unsigned Digits10, class ExponentType, class Allocator>
cpp_dec_float<Digits10, ExponentType, Allocator>& cpp_dec_float<Digits10, ExponentType, Allocator>::calculate_inv()  
{
   // Compute the inverse of *this.
   const bool b_neg = neg;

   neg = false;

   // Handle special cases like zero, inf and NaN.
   if(iszero())
   {
      *this = inf();
      if(b_neg)
         negate();
      return *this;
   }

   if(isnan())
   {
      return *this;
   }

   if(isinf())
   {
      return *this = zero();
   }

   if(isone())
   {
      if(b_neg)
         negate();
      return *this;
   }

   // Save the original *this.
   cpp_dec_float<Digits10, ExponentType, Allocator> x(*this);

   // Generate the initial estimate using division.
   // Extract the mantissa and exponent for a "manual"
   // computation of the estimate.
   double dd;
   ExponentType  ne;
   x.extract_parts(dd, ne);

   // Do the inverse estimate using double precision estimates of mantissa and exponent.
   operator=(cpp_dec_float<Digits10, ExponentType, Allocator>(1.0 / dd, -ne));

   // Compute the inverse of *this. Quadratically convergent Newton-Raphson iteration
   // is used. During the iterative steps, the precision of the calculation is limited
   // to the minimum required in order to minimize the run-time.

   static const boost::int32_t double_digits10_minus_a_few = std::numeric_limits<double>::digits10 - 3;

   for(boost::int32_t digits = double_digits10_minus_a_few; digits <= cpp_dec_float_total_digits10; digits *= static_cast<boost::int32_t>(2))
   {
      // Adjust precision of the terms.
      precision(static_cast<boost::int32_t>((digits + 10) * static_cast<boost::int32_t>(2)));
      x.precision(static_cast<boost::int32_t>((digits + 10) * static_cast<boost::int32_t>(2)));

      // Next iteration.
      cpp_dec_float t(*this);
      t *= x;
      t -= two();
      t.negate();
      *this *= t;
   }

   neg = b_neg;

   prec_elem = cpp_dec_float_elem_number;

   return *this;
}

template <unsigned Digits10, class ExponentType, class Allocator>
cpp_dec_float<Digits10, ExponentType, Allocator>& cpp_dec_float<Digits10, ExponentType, Allocator>::calculate_sqrt(void)  
{
   // Compute the square root of *this.

   if(isneg() || (!isfinite()))
   {
      *this = nan();
      return *this;
   }

   if(iszero() || isone())
   {
      return *this;
   }

   // Save the original *this.
   cpp_dec_float<Digits10, ExponentType, Allocator> x(*this);

   // Generate the initial estimate using division.
   // Extract the mantissa and exponent for a "manual"
   // computation of the estimate.
   double dd;
   ExponentType  ne;
   extract_parts(dd, ne);

   // Force the exponent to be an even multiple of two.
   if((ne % static_cast<ExponentType>(2)) != static_cast<ExponentType>(0))
   {
      ++ne;
      dd /= 10.0;
   }

   // Setup the iteration.
   // Estimate the square root using simple manipulations.
   const double sqd = std::sqrt(dd);

   *this = cpp_dec_float<Digits10, ExponentType, Allocator>(sqd, static_cast<ExponentType>(ne / static_cast<ExponentType>(2)));

   // Estimate 1.0 / (2.0 * x0) using simple manipulations.
   cpp_dec_float<Digits10, ExponentType, Allocator> vi(0.5 / sqd, static_cast<ExponentType>(-ne / static_cast<ExponentType>(2)));

   // Compute the square root of x. Coupled Newton iteration
   // as described in "Pi Unleashed" is used. During the
   // iterative steps, the precision of the calculation is
   // limited to the minimum required in order to minimize
   // the run-time.
   //
   // Book references:
   // http://www.jjj.de/pibook/pibook.html
   // http://www.amazon.com/exec/obidos/tg/detail/-/3540665722/qid=1035535482/sr=8-7/ref=sr_8_7/104-3357872-6059916?v=glance&n=507846

   static const boost::uint32_t double_digits10_minus_a_few = std::numeric_limits<double>::digits10 - 3;

   for(boost::int32_t digits = double_digits10_minus_a_few; digits <= cpp_dec_float_total_digits10; digits *= 2u)
   {
      // Adjust precision of the terms.
      precision((digits + 10) * 2);
      vi.precision((digits + 10) * 2);

      // Next iteration of vi
      cpp_dec_float t(*this);
      t *= vi;
      t.negate();
      t.mul_unsigned_long_long(2u);
      t += one();
      t *= vi;
      vi += t;

      // Next iteration of *this
      t = *this;
      t *= *this;
      t.negate();
      t += x;
      t *= vi;
      *this += t;
   }

   prec_elem = cpp_dec_float_elem_number;

   return *this;
}

template <unsigned Digits10, class ExponentType, class Allocator>
int cpp_dec_float<Digits10, ExponentType, Allocator>::cmp_data(const array_type& vd) const 
{
   // Compare the data of *this with those of v.
   //         Return +1 for *this > v
   //                 0 for *this = v
   //                -1 for *this < v

   const std::pair<typename array_type::const_iterator, typename array_type::const_iterator> mismatch_pair = std::mismatch(data.begin(), data.end(), vd.begin());

   const bool is_equal = ((mismatch_pair.first == data.end()) && (mismatch_pair.second == vd.end()));

   if(is_equal)
   {
      return 0;
   }
   else
   {
      return ((*mismatch_pair.first > *mismatch_pair.second) ? 1 : -1);
   }
}

template <unsigned Digits10, class ExponentType, class Allocator>
int cpp_dec_float<Digits10, ExponentType, Allocator>::compare(const cpp_dec_float& v) const 
{
   // Compare v with *this.
   //         Return +1 for *this > v
   //                 0 for *this = v
   //                -1 for *this < v

   // Handle all non-finite cases.
   if((!isfinite()) || (!v.isfinite()))
   {
      // NaN can never equal NaN. Return an implementation-dependent
      // signed result. Also note that comparison of NaN with NaN
      // using operators greater-than or less-than is undefined.
      if(isnan() || v.isnan()) { return (isnan() ? 1 : -1); }

      if(isinf() && v.isinf())
      {
         // Both *this and v are infinite. They are equal if they have the same sign.
         // Otherwise, *this is less than v if and only if *this is negative.
         return ((neg == v.neg) ? 0 : (neg ? -1 : 1));
      }

      if(isinf())
      {
         // *this is infinite, but v is finite.
         // So negative infinite *this is less than any finite v.
         // Whereas positive infinite *this is greater than any finite v.
         return (isneg() ? -1 : 1);
      }
      else
      {
         // *this is finite, and v is infinite.
         // So any finite *this is greater than negative infinite v.
         // Whereas any finite *this is less than positive infinite v.
         return (v.neg ? 1 : -1);
      }
   }

   // And now handle all *finite* cases.
   if(iszero())
   {
      // The value of *this is zero and v is either zero or non-zero.
      return (v.iszero() ? 0
         : (v.neg ? 1 : -1));
   }
   else if(v.iszero())
   {
      // The value of v is zero and *this is non-zero.
      return (neg ? -1 : 1);
   }
   else
   {
      // Both *this and v are non-zero.

      if(neg != v.neg)
      {
         // The signs are different.
         return (neg ? -1 : 1);
      }
      else if(exp != v.exp)
      {
         // The signs are the same and the exponents are different.
         const int val_cexpression = ((exp < v.exp) ? 1 : -1);

         return (neg ? val_cexpression : -val_cexpression);
      }
      else
      {
         // The signs are the same and the exponents are the same.
         // Compare the data.
         const int val_cmp_data = cmp_data(v.data);

         return ((!neg) ? val_cmp_data : -val_cmp_data);
      }
   }
}

template <unsigned Digits10, class ExponentType, class Allocator>
bool cpp_dec_float<Digits10, ExponentType, Allocator>::isone() const 
{
   // Check if the value of *this is identically 1 or very close to 1.

   const bool not_negative_and_is_finite = ((!neg) && isfinite());

   if(not_negative_and_is_finite)
   {
      if((data[0u] == static_cast<boost::uint32_t>(1u)) && (exp == static_cast<ExponentType>(0)))
      {
         const typename array_type::const_iterator it_non_zero = std::find_if(data.begin(), data.end(), data_elem_is_non_zero_predicate);
         return (it_non_zero == data.end());
      }
      else if((data[0u] == static_cast<boost::uint32_t>(cpp_dec_float_elem_mask - 1)) && (exp == static_cast<ExponentType>(-cpp_dec_float_elem_digits10)))
      {
         const typename array_type::const_iterator it_non_nine = std::find_if(data.begin(), data.end(), data_elem_is_non_nine_predicate);
         return (it_non_nine == data.end());
      }
   }

   return false;
}

template <unsigned Digits10, class ExponentType, class Allocator>
bool cpp_dec_float<Digits10, ExponentType, Allocator>::isint() const 
{
   if(fpclass != cpp_dec_float_finite) { return false; }

   if(iszero()) { return true; }

   if(exp < static_cast<ExponentType>(0)) { return false; } // |*this| < 1.

   const typename array_type::size_type offset_decimal_part = static_cast<typename array_type::size_type>(exp / cpp_dec_float_elem_digits10) + 1u;

   if(offset_decimal_part >= static_cast<typename array_type::size_type>(cpp_dec_float_elem_number))
   {
      // The number is too large to resolve the integer part.
      // It considered to be a pure integer.
      return true;
   }

   typename array_type::const_iterator it_non_zero = std::find_if(data.begin() + offset_decimal_part, data.end(), data_elem_is_non_zero_predicate);

   return (it_non_zero == data.end());
}

template <unsigned Digits10, class ExponentType, class Allocator>
void cpp_dec_float<Digits10, ExponentType, Allocator>::extract_parts(double& mantissa, ExponentType& exponent) const 
{
   // Extract the approximate parts mantissa and base-10 exponent from the input cpp_dec_float<Digits10, ExponentType, Allocator> value x.

   // Extracts the mantissa and exponent.
   exponent = exp;

   boost::uint32_t p10  = static_cast<boost::uint32_t>(1u);
   boost::uint32_t test = data[0u];

   for(;;)
   {
      test /= static_cast<boost::uint32_t>(10u);

      if(test == static_cast<boost::uint32_t>(0u))
      {
         break;
      }

      p10 *= static_cast<boost::uint32_t>(10u);
      ++exponent;
   }

   // Establish the upper bound of limbs for extracting the double.
   const int max_elem_in_double_count =     static_cast<int>(static_cast<boost::int32_t>(std::numeric_limits<double>::digits10) / cpp_dec_float_elem_digits10)
                                         + (static_cast<int>(static_cast<boost::int32_t>(std::numeric_limits<double>::digits10) % cpp_dec_float_elem_digits10) != 0 ? 1 : 0)
                                         + 1;

   // And make sure this upper bound stays within bounds of the elems.
   const std::size_t max_elem_extract_count = static_cast<std::size_t>((std::min)(static_cast<boost::int32_t>(max_elem_in_double_count), cpp_dec_float_elem_number));

   // Extract into the mantissa the first limb, extracted as a double.
   mantissa = static_cast<double>(data[0]);
   double scale = 1.0;

   // Extract the rest of the mantissa piecewise from the limbs.
   for(std::size_t i = 1u; i < max_elem_extract_count; i++)
   {
     scale /= static_cast<double>(cpp_dec_float_elem_mask);
     mantissa += (static_cast<double>(data[i]) * scale);
   }

   mantissa /= static_cast<double>(p10);

   if(neg) { mantissa = -mantissa; }
}

template <unsigned Digits10, class ExponentType, class Allocator>
double cpp_dec_float<Digits10, ExponentType, Allocator>::extract_double(void) const
{
   // Returns the double conversion of a cpp_dec_float<Digits10, ExponentType, Allocator>.

   // Check for non-normal cpp_dec_float<Digits10, ExponentType, Allocator>.
   if(!isfinite())
   {
      if(isnan())
      {
         return std::numeric_limits<double>::quiet_NaN();
      }
      else
      {
         return ((!neg) ?  std::numeric_limits<double>::infinity()
            : -std::numeric_limits<double>::infinity());
      }
   }

   cpp_dec_float<Digits10, ExponentType, Allocator> xx(*this);
   if(xx.isneg())
      xx.negate();

   // Check if *this cpp_dec_float<Digits10, ExponentType, Allocator> is zero.
   if(iszero() || (xx.compare(double_min()) < 0))
   {
      return 0.0;
   }

   // Check if *this cpp_dec_float<Digits10, ExponentType, Allocator> exceeds the maximum of double.
   if(xx.compare(double_max()) > 0)
   {
      return ((!neg) ?  std::numeric_limits<double>::infinity()
         : -std::numeric_limits<double>::infinity());
   }

   std::stringstream ss;

   ss << str(std::numeric_limits<double>::digits10 + (2 + 1), std::ios_base::scientific);

   double d;
   ss >> d;

   return d;
}

template <unsigned Digits10, class ExponentType, class Allocator>
long double cpp_dec_float<Digits10, ExponentType, Allocator>::extract_long_double(void) const
{
   // Returns the long double conversion of a cpp_dec_float<Digits10, ExponentType, Allocator>.

   // Check if *this cpp_dec_float<Digits10, ExponentType, Allocator> is subnormal.
   if(!isfinite())
   {
      if(isnan())
      {
         return std::numeric_limits<long double>::quiet_NaN();
      }
      else
      {
         return ((!neg) ?  std::numeric_limits<long double>::infinity()
            : -std::numeric_limits<long double>::infinity());
      }
   }

   cpp_dec_float<Digits10, ExponentType, Allocator> xx(*this);
   if(xx.isneg())
      xx.negate();

   // Check if *this cpp_dec_float<Digits10, ExponentType, Allocator> is zero.
   if(iszero() || (xx.compare(long_double_min()) < 0))
   {
      return static_cast<long double>(0.0);
   }

   // Check if *this cpp_dec_float<Digits10, ExponentType, Allocator> exceeds the maximum of double.
   if(xx.compare(long_double_max()) > 0)
   {
      return ((!neg) ?  std::numeric_limits<long double>::infinity()
         : -std::numeric_limits<long double>::infinity());
   }

   std::stringstream ss;

   ss << str(std::numeric_limits<long double>::digits10 + (2 + 1), std::ios_base::scientific);

   long double ld;
   ss >> ld;

   return ld;
}

template <unsigned Digits10, class ExponentType, class Allocator>
signed long long cpp_dec_float<Digits10, ExponentType, Allocator>::extract_signed_long_long(void) const  
{
   // Extracts a signed long long from *this.
   // If (x > maximum of signed long long) or (x < minimum of signed long long),
   // then the maximum or minimum of signed long long is returned accordingly.

   if(exp < static_cast<ExponentType>(0))
   {
      return static_cast<signed long long>(0);
   }

   const bool b_neg = isneg();

   unsigned long long val;

   if((!b_neg) && (compare(long_long_max()) > 0))
   {
      return (std::numeric_limits<signed long long>::max)();
   }
   else if(b_neg &&  (compare(long_long_min()) < 0))
   {
      return (std::numeric_limits<signed long long>::min)();
   }
   else
   {
      // Extract the data into an unsigned long long value.
      cpp_dec_float<Digits10, ExponentType, Allocator> xn(extract_integer_part());
      if(xn.isneg())
         xn.negate();

      val = static_cast<unsigned long long>(xn.data[0]);

      const boost::int32_t imax = (std::min)(static_cast<boost::int32_t>(static_cast<boost::int32_t>(xn.exp) / cpp_dec_float_elem_digits10), static_cast<boost::int32_t>(cpp_dec_float_elem_number - static_cast<boost::int32_t>(1)));

      for(boost::int32_t i = static_cast<boost::int32_t>(1); i <= imax; i++)
      {
         val *= static_cast<unsigned long long>(cpp_dec_float_elem_mask);
         val += static_cast<unsigned long long>(xn.data[i]);
      }
   }

   return ((!b_neg) ? static_cast<signed long long>(val) : static_cast<signed long long>(-static_cast<signed long long>(val)));
}

template <unsigned Digits10, class ExponentType, class Allocator>
unsigned long long cpp_dec_float<Digits10, ExponentType, Allocator>::extract_unsigned_long_long(void) const  
{
   // Extracts an unsigned long long from *this.
   // If x exceeds the maximum of unsigned long long,
   // then the maximum of unsigned long long is returned.
   // If x is negative, then the unsigned long long cast of
   // the signed long long extracted value is returned.

   if(isneg())
   {
      return static_cast<unsigned long long>(extract_signed_long_long());
   }

   if(exp < static_cast<ExponentType>(0))
   {
      return static_cast<unsigned long long>(0u);
   }

   const cpp_dec_float<Digits10, ExponentType, Allocator> xn(extract_integer_part());

   unsigned long long val;

   if(xn.compare(ulong_long_max()) > 0)
   {
      return (std::numeric_limits<unsigned long long>::max)();
   }
   else
   {
      // Extract the data into an unsigned long long value.
      val = static_cast<unsigned long long>(xn.data[0]);

      const boost::int32_t imax = (std::min)(static_cast<boost::int32_t>(static_cast<boost::int32_t>(xn.exp) / cpp_dec_float_elem_digits10), static_cast<boost::int32_t>(cpp_dec_float_elem_number - static_cast<boost::int32_t>(1)));

      for(boost::int32_t i = static_cast<boost::int32_t>(1); i <= imax; i++)
      {
         val *= static_cast<unsigned long long>(cpp_dec_float_elem_mask);
         val += static_cast<unsigned long long>(xn.data[i]);
      }
   }

   return val;
}

template <unsigned Digits10, class ExponentType, class Allocator>
cpp_dec_float<Digits10, ExponentType, Allocator> cpp_dec_float<Digits10, ExponentType, Allocator>::extract_integer_part(void) const  
{
   // Compute the signed integer part of x.

   if(!isfinite())
   {
      return *this;
   }

   if(exp < static_cast<ExponentType>(0))
   {
      // The absolute value of the number is smaller than 1.
      // Thus the integer part is zero.
      return zero();
   }

   // Truncate the digits from the decimal part, including guard digits
   // that do not belong to the integer part.

   // Make a local copy.
   cpp_dec_float<Digits10, ExponentType, Allocator> x = *this;

   // Clear out the decimal portion
   const size_t first_clear = (static_cast<size_t>(x.exp) / static_cast<size_t>(cpp_dec_float_elem_digits10)) + 1u;
   const size_t last_clear  =  static_cast<size_t>(cpp_dec_float_elem_number);

   std::fill(x.data.begin() + first_clear, x.data.begin() + last_clear, static_cast<boost::uint32_t>(0u));

   return x;
}

template <unsigned Digits10, class ExponentType, class Allocator>
std::string cpp_dec_float<Digits10, ExponentType, Allocator>::str(boost::intmax_t number_of_digits, std::ios_base::fmtflags f) const
{
   if(this->isinf())
   {
      if(this->isneg())
         return "-inf";
      else if(f & std::ios_base::showpos)
         return "+inf";
      else 
         return "inf";
   }
   else if(this->isnan())
   {
      return "nan";
   }

   std::string str;
   boost::intmax_t org_digits(number_of_digits);
   ExponentType my_exp = order();
   if(number_of_digits == 0)
      number_of_digits = cpp_dec_float_total_digits10;
   if(f & std::ios_base::fixed)
   {
      number_of_digits += my_exp + 1;
   }
   else if(f & std::ios_base::scientific)
      ++number_of_digits;
   // Determine the number of elements needed to provide the requested digits from cpp_dec_float<Digits10, ExponentType, Allocator>.
   const std::size_t number_of_elements = (std::min)(static_cast<std::size_t>((number_of_digits / static_cast<std::size_t>(cpp_dec_float_elem_digits10)) + 2u),
      static_cast<std::size_t>(cpp_dec_float_elem_number));

   // Extract the remaining digits from cpp_dec_float<Digits10, ExponentType, Allocator> after the decimal point.
   str = boost::lexical_cast<std::string>(data[0]);

   // Extract all of the digits from cpp_dec_float<Digits10, ExponentType, Allocator>, beginning with the first data element.
   for(std::size_t i = static_cast<std::size_t>(1u); i < number_of_elements; i++)
   {
      std::stringstream ss;

      ss << std::setw(static_cast<std::streamsize>(cpp_dec_float_elem_digits10))
         << std::setfill(static_cast<char>('0'))
         << data[i];

      str += ss.str();
   }
   bool have_leading_zeros = false;
   if(number_of_digits == 0)
   {
      // We only get here if the output format is "fixed" and we just need to
      // round the first non-zero digit.
      number_of_digits -= my_exp + 1;  // reset to original value
      str.insert(0, std::string::size_type(number_of_digits), '0');
      have_leading_zeros = true;
   }
   if(number_of_digits < 0)
   {
      str = "0";
      if(isneg())
         str.insert(0, 1, '-');
      boost::multiprecision::detail::format_float_string(str, 0, number_of_digits - my_exp - 1, f, this->iszero());
      return str;
   }
   else
   {
      // Cut the output to the size of the precision.
      if(str.length() > static_cast<std::string::size_type>(number_of_digits))
      {
         // Get the digit after the last needed digit for rounding
         const boost::uint32_t round = static_cast<boost::uint32_t>(static_cast<boost::uint32_t>(str[static_cast<std::string::size_type>(number_of_digits)]) - static_cast<boost::uint32_t>('0'));

         bool need_round_up = round >= 5u;

         if(round == 5u)
         {
            const boost::uint32_t ix = static_cast<boost::uint32_t>(static_cast<boost::uint32_t>(str[static_cast<std::string::size_type>(number_of_digits - 1)]) - static_cast<boost::uint32_t>('0'));
            if((ix & 1u) == 0)
            {
               // We have an even digit followed by a 5, so we might not actually need to round up
               // if all the remaining digits are zero:
               if(str.find_first_not_of('0', static_cast<std::string::size_type>(number_of_digits + 1)) == std::string::npos)
               {
                  bool all_zeros = true;
                  // No none-zero trailing digits in the string, now check whatever parts we didn't convert to the string:
                  for(std::size_t i = number_of_elements; i < data.size(); i++)
                  {
                     if(data[i])
                     {
                        all_zeros = false;
                        break;
                     }
                  }
                  if(all_zeros)
                     need_round_up = false;  // tie break - round to even.
               }
            }
         }

         // Truncate the string
         str.erase(static_cast<std::string::size_type>(number_of_digits));

         if(need_round_up)
         {
            std::size_t ix = static_cast<std::size_t>(str.length() - 1u);

            // Every trailing 9 must be rounded up
            while(ix && (static_cast<boost::int32_t>(str.at(ix)) - static_cast<boost::int32_t>('0') == static_cast<boost::int32_t>(9)))
            {
               str.at(ix) = static_cast<char>('0');
               --ix;
            }

            if(!ix)
            {
               // There were nothing but trailing nines.
               if(static_cast<boost::int32_t>(static_cast<boost::int32_t>(str.at(ix)) - static_cast<boost::int32_t>(0x30)) == static_cast<boost::int32_t>(9))
               {
                  // Increment up to the next order and adjust exponent.
                  str.at(ix) = static_cast<char>('1');
                  ++my_exp;
               }
               else
               {
                  // Round up this digit.
                  ++str.at(ix);
               }
            }
            else
            {
               // Round up the last digit.
               ++str[ix];
            }
         }
      }
   }
   if(have_leading_zeros)
   {
      // We need to take the zeros back out again, and correct the exponent
      // if we rounded up:
      if(str[std::string::size_type(number_of_digits - 1)] != '0')
      {
         ++my_exp;
         str.erase(0, std::string::size_type(number_of_digits - 1));
      }
      else
         str.erase(0, std::string::size_type(number_of_digits));
   }
   if(isneg())
      str.insert(0, 1, '-');
   boost::multiprecision::detail::format_float_string(str, my_exp, org_digits, f, this->iszero());
   return str;
}

template <unsigned Digits10, class ExponentType, class Allocator>
bool cpp_dec_float<Digits10, ExponentType, Allocator>::rd_string(const char* const s)
{
   try{

   std::string str(s);

   // TBD: Using several regular expressions may significantly reduce
   // the code complexity (and perhaps the run-time) of rd_string().

   // Get a possible exponent and remove it.
   exp = static_cast<ExponentType>(0);

   std::size_t pos;

   if(   ((pos = str.find('e')) != std::string::npos)
      || ((pos = str.find('E')) != std::string::npos)
      )
   {
      // Remove the exponent part from the string.
      exp = boost::lexical_cast<ExponentType>(static_cast<const char*>(str.c_str() + (pos + 1u)));
      str = str.substr(static_cast<std::size_t>(0u), pos);
   }

   // Get a possible +/- sign and remove it.
   neg = false;

   if(str.size())
   {
      if(str[0] == '-')
      {
         neg = true;
         str.erase(0, 1);
      }
      else if(str[0] == '+')
      {
         str.erase(0, 1);
      }
   }
   //
   // Special cases for infinities and NaN's:
   //
   if((str == "inf") || (str == "INF") || (str == "infinity") || (str == "INFINITY"))
   {
      if(neg)
      {
         *this = this->inf();
         this->negate();
      }
      else
         *this = this->inf();
      return true;
   }
   if((str.size() >= 3) && ((str.substr(0, 3) == "nan") || (str.substr(0, 3) == "NAN") || (str.substr(0, 3) == "NaN")))
   {
      *this = this->nan();
      return true;
   }

   // Remove the leading zeros for all input types.
   const std::string::iterator fwd_it_leading_zero = std::find_if(str.begin(), str.end(), char_is_nonzero_predicate);

   if(fwd_it_leading_zero != str.begin())
   {
      if(fwd_it_leading_zero == str.end())
      {
         // The string contains nothing but leading zeros.
         // This string represents zero.
         operator=(zero());
         return true;
      }
      else
      {
         str.erase(str.begin(), fwd_it_leading_zero);
      }
   }

   // Put the input string into the standard cpp_dec_float<Digits10, ExponentType, Allocator> input form
   // aaa.bbbbE+/-n, where aaa has 1...cpp_dec_float_elem_digits10, bbbb has an
   // even multiple of cpp_dec_float_elem_digits10 which are possibly zero padded
   // on the right-end, and n is a signed 64-bit integer which is an
   // even multiple of cpp_dec_float_elem_digits10.

   // Find a possible decimal point.
   pos = str.find(static_cast<char>('.'));

   if(pos != std::string::npos)
   {
      // Remove all trailing insignificant zeros.
      const std::string::const_reverse_iterator rit_non_zero = std::find_if(str.rbegin(), str.rend(), char_is_nonzero_predicate);

      if(rit_non_zero != str.rbegin())
      {
         const std::string::size_type ofs = str.length() - std::distance<std::string::const_reverse_iterator>(str.rbegin(), rit_non_zero);
         str.erase(str.begin() + ofs, str.end());
      }

      // Check if the input is identically zero.
      if(str == std::string("."))
      {
         operator=(zero());
         return true;
      }

      // Remove leading significant zeros just after the decimal point
      // and adjust the exponent accordingly.
      // Note that the while-loop operates only on strings of the form ".000abcd..."
      // and peels away the zeros just after the decimal point.
      if(str.at(static_cast<std::size_t>(0u)) == static_cast<char>('.'))
      {
         const std::string::iterator it_non_zero = std::find_if(str.begin() + 1u, str.end(), char_is_nonzero_predicate);

         std::size_t delta_exp = static_cast<std::size_t>(0u);

         if(str.at(static_cast<std::size_t>(1u)) == static_cast<char>('0'))
         {
            delta_exp = std::distance<std::string::const_iterator>(str.begin() + 1u, it_non_zero);
         }

         // Bring one single digit into the mantissa and adjust the exponent accordingly.
         str.erase(str.begin(), it_non_zero);
         str.insert(static_cast<std::size_t>(1u), ".");
         exp -= static_cast<ExponentType>(delta_exp + 1u);
      }
   }
   else
   {
      // Input string has no decimal point: Append decimal point.
      str.append(".");
   }

   // Shift the decimal point such that the exponent is an even multiple of cpp_dec_float_elem_digits10.
   std::size_t n_shift   = static_cast<std::size_t>(0u);
   const std::size_t n_exp_rem = static_cast<std::size_t>(exp % static_cast<ExponentType>(cpp_dec_float_elem_digits10));

   if((exp % static_cast<ExponentType>(cpp_dec_float_elem_digits10)) != static_cast<ExponentType>(0))
   {
      n_shift = ((exp < static_cast<ExponentType>(0))
         ? static_cast<std::size_t>(n_exp_rem + static_cast<std::size_t>(cpp_dec_float_elem_digits10))
         : static_cast<std::size_t>(n_exp_rem));
   }

   // Make sure that there are enough digits for the decimal point shift.
   pos = str.find(static_cast<char>('.'));

   std::size_t pos_plus_one = static_cast<std::size_t>(pos + 1u);

   if((str.length() - pos_plus_one) < n_shift)
   {
      const std::size_t sz = static_cast<std::size_t>(n_shift - (str.length() - pos_plus_one));

      str.append(std::string(sz, static_cast<char>('0')));
   }

   // Do the decimal point shift.
   if(n_shift != static_cast<std::size_t>(0u))
   {
      str.insert(static_cast<std::size_t>(pos_plus_one + n_shift), ".");

      str.erase(pos, static_cast<std::size_t>(1u));

      exp -= static_cast<ExponentType>(n_shift);
   }

   // Cut the size of the mantissa to <= cpp_dec_float_elem_digits10.
   pos          = str.find(static_cast<char>('.'));
   pos_plus_one = static_cast<std::size_t>(pos + 1u);

   if(pos > static_cast<std::size_t>(cpp_dec_float_elem_digits10))
   {
      const boost::int32_t n_pos         = static_cast<boost::int32_t>(pos);
      const boost::int32_t n_rem_is_zero = ((static_cast<boost::int32_t>(n_pos % cpp_dec_float_elem_digits10) == static_cast<boost::int32_t>(0)) ? static_cast<boost::int32_t>(1) : static_cast<boost::int32_t>(0));
      const boost::int32_t n             = static_cast<boost::int32_t>(static_cast<boost::int32_t>(n_pos / cpp_dec_float_elem_digits10) - n_rem_is_zero);

      str.insert(static_cast<std::size_t>(static_cast<boost::int32_t>(n_pos - static_cast<boost::int32_t>(n * cpp_dec_float_elem_digits10))), ".");

      str.erase(pos_plus_one, static_cast<std::size_t>(1u));

      exp += static_cast<ExponentType>(static_cast<ExponentType>(n) * static_cast<ExponentType>(cpp_dec_float_elem_digits10));
   }

   // Pad the decimal part such that its value is an even
   // multiple of cpp_dec_float_elem_digits10.
   pos          = str.find(static_cast<char>('.'));
   pos_plus_one = static_cast<std::size_t>(pos + 1u);

   const boost::int32_t n_dec = static_cast<boost::int32_t>(static_cast<boost::int32_t>(str.length() - 1u) - static_cast<boost::int32_t>(pos));
   const boost::int32_t n_rem = static_cast<boost::int32_t>(n_dec % cpp_dec_float_elem_digits10);
   boost::int32_t n_cnt = ((n_rem != static_cast<boost::int32_t>(0)) ? static_cast<boost::int32_t>(cpp_dec_float_elem_digits10 - n_rem)
      : static_cast<boost::int32_t>(0));

   if(n_cnt != static_cast<boost::int32_t>(0))
   {
      str.append(static_cast<std::size_t>(n_cnt), static_cast<char>('0'));
   }

   // Truncate decimal part if it is too long.
   const std::size_t max_dec = static_cast<std::size_t>((cpp_dec_float_elem_number - 1) * cpp_dec_float_elem_digits10);

   if(static_cast<std::size_t>(str.length() - pos) > max_dec)
   {
      str = str.substr(static_cast<std::size_t>(0u),
         static_cast<std::size_t>(pos_plus_one + max_dec));
   }

   // Now the input string has the standard cpp_dec_float<Digits10, ExponentType, Allocator> input form.
   // (See the comment above.)

   // Set all the data elements to 0.
   std::fill(data.begin(), data.end(), static_cast<boost::uint32_t>(0u));

   // Extract the data.

   // First get the digits to the left of the decimal point...
   data[0u] = boost::lexical_cast<boost::uint32_t>(str.substr(static_cast<std::size_t>(0u), pos));

   // ...then get the remaining digits to the right of the decimal point.
   const std::string::size_type i_end = ((str.length() - pos_plus_one) / static_cast<std::string::size_type>(cpp_dec_float_elem_digits10));

   for(std::string::size_type i = static_cast<std::string::size_type>(0u); i < i_end; i++)
   {
      const std::string::const_iterator it =   str.begin()
         + pos_plus_one
         + (i * static_cast<std::string::size_type>(cpp_dec_float_elem_digits10));

      data[i + 1u] = boost::lexical_cast<boost::uint32_t>(std::string(it, it + static_cast<std::string::size_type>(cpp_dec_float_elem_digits10)));
   }

   // Check for overflow...
   if(exp > cpp_dec_float_max_exp10)
   {
      const bool b_result_is_neg = neg;

      *this = inf();
      if(b_result_is_neg)
         negate();
   }

   // ...and check for underflow.
   if(exp <= cpp_dec_float_min_exp10)
   {
      if(exp == cpp_dec_float_min_exp10)
      {
         // Check for identity with the minimum value.
         cpp_dec_float<Digits10, ExponentType, Allocator> test = *this;

         test.exp = static_cast<ExponentType>(0);

         if(test.isone())
         {
            *this = zero();
         }
      }
      else
      {
         *this = zero();
      }
   }

   }
   catch(const bad_lexical_cast&)
   {
      // Rethrow with better error message:
      std::string msg = "Unable to parse the string \"";
      msg += s;
      msg += "\" as a floating point value.";
      throw std::runtime_error(msg);
   }

   return true;
}

template <unsigned Digits10, class ExponentType, class Allocator>
cpp_dec_float<Digits10, ExponentType, Allocator>::cpp_dec_float(const double mantissa, const ExponentType exponent)   
 : data     (),
   exp      (static_cast<ExponentType>(0)),
   neg      (false),
   fpclass  (cpp_dec_float_finite),
   prec_elem(cpp_dec_float_elem_number)
{
   // Create *this cpp_dec_float<Digits10, ExponentType, Allocator> from a given mantissa and exponent.
   // Note: This constructor does not maintain the full precision of double.

   const bool mantissa_is_iszero = (::fabs(mantissa) < ((std::numeric_limits<double>::min)() * (1.0 + std::numeric_limits<double>::epsilon())));

   if(mantissa_is_iszero)
   {
      std::fill(data.begin(), data.end(), static_cast<boost::uint32_t>(0u));
      return;
   }

   const bool b_neg = (mantissa < 0.0);

   double d = ((!b_neg) ? mantissa : -mantissa);
   ExponentType  e = exponent;

   while(d > 10.0) { d /= 10.0; ++e; }
   while(d <  1.0) { d *= 10.0; --e; }

   boost::int32_t shift = static_cast<boost::int32_t>(e % static_cast<boost::int32_t>(cpp_dec_float_elem_digits10));

   while(static_cast<boost::int32_t>(shift-- % cpp_dec_float_elem_digits10) != static_cast<boost::int32_t>(0))
   {
      d *= 10.0;
      --e;
   }

   exp = e;
   neg = b_neg;

   std::fill(data.begin(), data.end(), static_cast<boost::uint32_t>(0u));

   static const boost::int32_t digit_ratio = static_cast<boost::int32_t>(static_cast<boost::int32_t>(std::numeric_limits<double>::digits10) / static_cast<boost::int32_t>(cpp_dec_float_elem_digits10));
   static const boost::int32_t digit_loops = static_cast<boost::int32_t>(digit_ratio + static_cast<boost::int32_t>(2));

   for(boost::int32_t i = static_cast<boost::int32_t>(0); i < digit_loops; i++)
   {
      boost::uint32_t n = static_cast<boost::uint32_t>(static_cast<boost::uint64_t>(d));
      data[i]  = static_cast<boost::uint32_t>(n);
      d       -= static_cast<double>(n);
      d       *= static_cast<double>(cpp_dec_float_elem_mask);
   }
}

template <unsigned Digits10, class ExponentType, class Allocator>
cpp_dec_float<Digits10, ExponentType, Allocator>& cpp_dec_float<Digits10, ExponentType, Allocator>::operator= (long double a)
{
   // Christopher Kormanyos's original code used a cast to long long here, but that fails
   // when long double has more digits than a long long.
   using std::frexp;
   using std::ldexp;
   using std::floor;

   if (a == 0) {
      return *this = zero();
   }

   if (a == 1) {
      return *this = one();
   }

   if((boost::math::isinf)(a))
   {
      return *this = inf();
   }
   if((boost::math::isnan)(a))
      return *this = nan();

   int e;
   long double f, term;
   *this = zero();

   f = frexp(a, &e);

   static const int shift = std::numeric_limits<int>::digits - 1;

   while(f)
   {
      // extract int sized bits from f:
      f = ldexp(f, shift);
      term = floor(f);
      e -= shift;
      *this *= pow2(shift);
      if(term > 0)
         add_unsigned_long_long(static_cast<unsigned>(term));
      else
         sub_unsigned_long_long(static_cast<unsigned>(-term));
      f -= term;
   }
   if(e != 0)
      *this *= pow2(e);
   return *this;
}

template <unsigned Digits10, class ExponentType, class Allocator>
void cpp_dec_float<Digits10, ExponentType, Allocator>::from_unsigned_long_long(const unsigned long long u) 
{
   std::fill(data.begin(), data.end(), static_cast<boost::uint32_t>(0u));

   exp = static_cast<ExponentType>(0);
   neg = false;
   fpclass = cpp_dec_float_finite;
   prec_elem = cpp_dec_float_elem_number;

   std::size_t i =static_cast<std::size_t>(0u);

   unsigned long long uu = u;

   boost::uint32_t temp[(std::numeric_limits<unsigned long long>::digits10 / static_cast<int>(cpp_dec_float_elem_digits10)) + 3] = { static_cast<boost::uint32_t>(0u) };

   while(uu != static_cast<unsigned long long>(0u))
   {
      temp[i] = static_cast<boost::uint32_t>(uu % static_cast<unsigned long long>(cpp_dec_float_elem_mask));
      uu = static_cast<unsigned long long>(uu / static_cast<unsigned long long>(cpp_dec_float_elem_mask));
      ++i;
   }

   if(i > static_cast<std::size_t>(1u))
   {
      exp += static_cast<ExponentType>((i - 1u) * static_cast<std::size_t>(cpp_dec_float_elem_digits10));
   }

   std::reverse(temp, temp + i);
   std::copy(temp, temp + (std::min)(i, static_cast<std::size_t>(cpp_dec_float_elem_number)), data.begin());
}

template <unsigned Digits10, class ExponentType, class Allocator>
boost::uint32_t cpp_dec_float<Digits10, ExponentType, Allocator>::mul_loop_uv(boost::uint32_t* const u, const boost::uint32_t* const v, const boost::int32_t p)  
{
   //
   // There is a limit on how many limbs this algorithm can handle without dropping digits 
   // due to overflow in the carry, it is: 
   //
   // FLOOR( (2^64 - 1) / (10^8 * 10^8) )  ==  1844
   //
   BOOST_STATIC_ASSERT_MSG(cpp_dec_float_elem_number < 1800, "Too many limbs in the data type for the multiplication algorithm - unsupported precision in cpp_dec_float.");

   boost::uint64_t carry = static_cast<boost::uint64_t>(0u);

   for(boost::int32_t j = static_cast<boost::int32_t>(p - 1u); j >= static_cast<boost::int32_t>(0); j--)
   {
     boost::uint64_t sum = carry;

     for(boost::int32_t i = j; i >= static_cast<boost::int32_t>(0); i--)
     {
       sum += static_cast<boost::uint64_t>(u[j - i] * static_cast<boost::uint64_t>(v[i]));
     }

     u[j]  = static_cast<boost::uint32_t>(sum % static_cast<boost::uint32_t>(cpp_dec_float_elem_mask));
     carry = static_cast<boost::uint64_t>(sum / static_cast<boost::uint32_t>(cpp_dec_float_elem_mask));
   }

   return static_cast<boost::uint32_t>(carry);
}

template <unsigned Digits10, class ExponentType, class Allocator>
boost::uint32_t cpp_dec_float<Digits10, ExponentType, Allocator>::mul_loop_n(boost::uint32_t* const u, boost::uint32_t n, const boost::int32_t p)  
{
   boost::uint64_t carry = static_cast<boost::uint64_t>(0u);

   // Multiplication loop.
   for(boost::int32_t j = p - 1; j >= static_cast<boost::int32_t>(0); j--)
   {
      const boost::uint64_t t = static_cast<boost::uint64_t>(carry + static_cast<boost::uint64_t>(u[j] * static_cast<boost::uint64_t>(n)));
      carry          = static_cast<boost::uint64_t>(t / static_cast<boost::uint32_t>(cpp_dec_float_elem_mask));
      u[j]           = static_cast<boost::uint32_t>(t - static_cast<boost::uint64_t>(static_cast<boost::uint32_t>(cpp_dec_float_elem_mask) * static_cast<boost::uint64_t>(carry)));
   }

   return static_cast<boost::uint32_t>(carry);
}

template <unsigned Digits10, class ExponentType, class Allocator>
boost::uint32_t cpp_dec_float<Digits10, ExponentType, Allocator>::div_loop_n(boost::uint32_t* const u, boost::uint32_t n, const boost::int32_t p)  
{
   boost::uint64_t prev = static_cast<boost::uint64_t>(0u);

   for(boost::int32_t j = static_cast<boost::int32_t>(0); j < p; j++)
   {
      const boost::uint64_t t = static_cast<boost::uint64_t>(u[j] + static_cast<boost::uint64_t>(prev * static_cast<boost::uint32_t>(cpp_dec_float_elem_mask)));
      u[j]           = static_cast<boost::uint32_t>(t / n);
      prev           = static_cast<boost::uint64_t>(t - static_cast<boost::uint64_t>(n * static_cast<boost::uint64_t>(u[j])));
   }

   return static_cast<boost::uint32_t>(prev);
}

template <unsigned Digits10, class ExponentType, class Allocator>
cpp_dec_float<Digits10, ExponentType, Allocator> cpp_dec_float<Digits10, ExponentType, Allocator>::pow2(const long long p)
{
   // Create a static const table of p^2 for -128 < p < +128.
   // Note: The size of this table must be odd-numbered and
   // symmetric about 0.
   init.do_nothing();
   static const boost::array<cpp_dec_float<Digits10, ExponentType, Allocator>, 255u> p2_data =
   {{
       cpp_dec_float("5.877471754111437539843682686111228389093327783860437607543758531392086297273635864257812500000000000e-39"),
       cpp_dec_float("1.175494350822287507968736537222245677818665556772087521508751706278417259454727172851562500000000000e-38"),
       cpp_dec_float("2.350988701644575015937473074444491355637331113544175043017503412556834518909454345703125000000000000e-38"),
       cpp_dec_float("4.701977403289150031874946148888982711274662227088350086035006825113669037818908691406250000000000000e-38"),
       cpp_dec_float("9.403954806578300063749892297777965422549324454176700172070013650227338075637817382812500000000000000e-38"),
       cpp_dec_float("1.880790961315660012749978459555593084509864890835340034414002730045467615127563476562500000000000000e-37"),
       cpp_dec_float("3.761581922631320025499956919111186169019729781670680068828005460090935230255126953125000000000000000e-37"),
       cpp_dec_float("7.523163845262640050999913838222372338039459563341360137656010920181870460510253906250000000000000000e-37"),
       cpp_dec_float("1.504632769052528010199982767644474467607891912668272027531202184036374092102050781250000000000000000e-36"),
       cpp_dec_float("3.009265538105056020399965535288948935215783825336544055062404368072748184204101562500000000000000000e-36"),
       cpp_dec_float("6.018531076210112040799931070577897870431567650673088110124808736145496368408203125000000000000000000e-36"),
       cpp_dec_float("1.203706215242022408159986214115579574086313530134617622024961747229099273681640625000000000000000000e-35"),
       cpp_dec_float("2.407412430484044816319972428231159148172627060269235244049923494458198547363281250000000000000000000e-35"),
       cpp_dec_float("4.814824860968089632639944856462318296345254120538470488099846988916397094726562500000000000000000000e-35"),
       cpp_dec_float("9.629649721936179265279889712924636592690508241076940976199693977832794189453125000000000000000000000e-35"),
       cpp_dec_float("1.925929944387235853055977942584927318538101648215388195239938795566558837890625000000000000000000000e-34"),
       cpp_dec_float("3.851859888774471706111955885169854637076203296430776390479877591133117675781250000000000000000000000e-34"),
       cpp_dec_float("7.703719777548943412223911770339709274152406592861552780959755182266235351562500000000000000000000000e-34"),
       cpp_dec_float("1.540743955509788682444782354067941854830481318572310556191951036453247070312500000000000000000000000e-33"),
       cpp_dec_float("3.081487911019577364889564708135883709660962637144621112383902072906494140625000000000000000000000000e-33"),
       cpp_dec_float("6.162975822039154729779129416271767419321925274289242224767804145812988281250000000000000000000000000e-33"),
       cpp_dec_float("1.232595164407830945955825883254353483864385054857848444953560829162597656250000000000000000000000000e-32"),
       cpp_dec_float("2.465190328815661891911651766508706967728770109715696889907121658325195312500000000000000000000000000e-32"),
       cpp_dec_float("4.930380657631323783823303533017413935457540219431393779814243316650390625000000000000000000000000000e-32"),
       cpp_dec_float("9.860761315262647567646607066034827870915080438862787559628486633300781250000000000000000000000000000e-32"),
       cpp_dec_float("1.972152263052529513529321413206965574183016087772557511925697326660156250000000000000000000000000000e-31"),
       cpp_dec_float("3.944304526105059027058642826413931148366032175545115023851394653320312500000000000000000000000000000e-31"),
       cpp_dec_float("7.888609052210118054117285652827862296732064351090230047702789306640625000000000000000000000000000000e-31"),
       cpp_dec_float("1.577721810442023610823457130565572459346412870218046009540557861328125000000000000000000000000000000e-30"),
       cpp_dec_float("3.155443620884047221646914261131144918692825740436092019081115722656250000000000000000000000000000000e-30"),
       cpp_dec_float("6.310887241768094443293828522262289837385651480872184038162231445312500000000000000000000000000000000e-30"),
       cpp_dec_float("1.262177448353618888658765704452457967477130296174436807632446289062500000000000000000000000000000000e-29"),
       cpp_dec_float("2.524354896707237777317531408904915934954260592348873615264892578125000000000000000000000000000000000e-29"),
       cpp_dec_float("5.048709793414475554635062817809831869908521184697747230529785156250000000000000000000000000000000000e-29"),
       cpp_dec_float("1.009741958682895110927012563561966373981704236939549446105957031250000000000000000000000000000000000e-28"),
       cpp_dec_float("2.019483917365790221854025127123932747963408473879098892211914062500000000000000000000000000000000000e-28"),
       cpp_dec_float("4.038967834731580443708050254247865495926816947758197784423828125000000000000000000000000000000000000e-28"),
       cpp_dec_float("8.077935669463160887416100508495730991853633895516395568847656250000000000000000000000000000000000000e-28"),
       cpp_dec_float("1.615587133892632177483220101699146198370726779103279113769531250000000000000000000000000000000000000e-27"),
       cpp_dec_float("3.231174267785264354966440203398292396741453558206558227539062500000000000000000000000000000000000000e-27"),
       cpp_dec_float("6.462348535570528709932880406796584793482907116413116455078125000000000000000000000000000000000000000e-27"),
       cpp_dec_float("1.292469707114105741986576081359316958696581423282623291015625000000000000000000000000000000000000000e-26"),
       cpp_dec_float("2.584939414228211483973152162718633917393162846565246582031250000000000000000000000000000000000000000e-26"),
       cpp_dec_float("5.169878828456422967946304325437267834786325693130493164062500000000000000000000000000000000000000000e-26"),
       cpp_dec_float("1.033975765691284593589260865087453566957265138626098632812500000000000000000000000000000000000000000e-25"),
       cpp_dec_float("2.067951531382569187178521730174907133914530277252197265625000000000000000000000000000000000000000000e-25"),
       cpp_dec_float("4.135903062765138374357043460349814267829060554504394531250000000000000000000000000000000000000000000e-25"),
       cpp_dec_float("8.271806125530276748714086920699628535658121109008789062500000000000000000000000000000000000000000000e-25"),
       cpp_dec_float("1.654361225106055349742817384139925707131624221801757812500000000000000000000000000000000000000000000e-24"),
       cpp_dec_float("3.308722450212110699485634768279851414263248443603515625000000000000000000000000000000000000000000000e-24"),
       cpp_dec_float("6.617444900424221398971269536559702828526496887207031250000000000000000000000000000000000000000000000e-24"),
       cpp_dec_float("1.323488980084844279794253907311940565705299377441406250000000000000000000000000000000000000000000000e-23"),
       cpp_dec_float("2.646977960169688559588507814623881131410598754882812500000000000000000000000000000000000000000000000e-23"),
       cpp_dec_float("5.293955920339377119177015629247762262821197509765625000000000000000000000000000000000000000000000000e-23"),
       cpp_dec_float("1.058791184067875423835403125849552452564239501953125000000000000000000000000000000000000000000000000e-22"),
       cpp_dec_float("2.117582368135750847670806251699104905128479003906250000000000000000000000000000000000000000000000000e-22"),
       cpp_dec_float("4.235164736271501695341612503398209810256958007812500000000000000000000000000000000000000000000000000e-22"),
       cpp_dec_float("8.470329472543003390683225006796419620513916015625000000000000000000000000000000000000000000000000000e-22"),
       cpp_dec_float("1.694065894508600678136645001359283924102783203125000000000000000000000000000000000000000000000000000e-21"),
       cpp_dec_float("3.388131789017201356273290002718567848205566406250000000000000000000000000000000000000000000000000000e-21"),
       cpp_dec_float("6.776263578034402712546580005437135696411132812500000000000000000000000000000000000000000000000000000e-21"),
       cpp_dec_float("1.355252715606880542509316001087427139282226562500000000000000000000000000000000000000000000000000000e-20"),
       cpp_dec_float("2.710505431213761085018632002174854278564453125000000000000000000000000000000000000000000000000000000e-20"),
       cpp_dec_float("5.421010862427522170037264004349708557128906250000000000000000000000000000000000000000000000000000000e-20"),
       cpp_dec_float("1.084202172485504434007452800869941711425781250000000000000000000000000000000000000000000000000000000e-19"),
       cpp_dec_float("2.168404344971008868014905601739883422851562500000000000000000000000000000000000000000000000000000000e-19"),
       cpp_dec_float("4.336808689942017736029811203479766845703125000000000000000000000000000000000000000000000000000000000e-19"),
       cpp_dec_float("8.673617379884035472059622406959533691406250000000000000000000000000000000000000000000000000000000000e-19"),
       cpp_dec_float("1.734723475976807094411924481391906738281250000000000000000000000000000000000000000000000000000000000e-18"),
       cpp_dec_float("3.469446951953614188823848962783813476562500000000000000000000000000000000000000000000000000000000000e-18"),
       cpp_dec_float("6.938893903907228377647697925567626953125000000000000000000000000000000000000000000000000000000000000e-18"),
       cpp_dec_float("1.387778780781445675529539585113525390625000000000000000000000000000000000000000000000000000000000000e-17"),
       cpp_dec_float("2.775557561562891351059079170227050781250000000000000000000000000000000000000000000000000000000000000e-17"),
       cpp_dec_float("5.551115123125782702118158340454101562500000000000000000000000000000000000000000000000000000000000000e-17"),
       cpp_dec_float("1.110223024625156540423631668090820312500000000000000000000000000000000000000000000000000000000000000e-16"),
       cpp_dec_float("2.220446049250313080847263336181640625000000000000000000000000000000000000000000000000000000000000000e-16"),
       cpp_dec_float("4.440892098500626161694526672363281250000000000000000000000000000000000000000000000000000000000000000e-16"),
       cpp_dec_float("8.881784197001252323389053344726562500000000000000000000000000000000000000000000000000000000000000000e-16"),
       cpp_dec_float("1.776356839400250464677810668945312500000000000000000000000000000000000000000000000000000000000000000e-15"),
       cpp_dec_float("3.552713678800500929355621337890625000000000000000000000000000000000000000000000000000000000000000000e-15"),
       cpp_dec_float("7.105427357601001858711242675781250000000000000000000000000000000000000000000000000000000000000000000e-15"),
       cpp_dec_float("1.421085471520200371742248535156250000000000000000000000000000000000000000000000000000000000000000000e-14"),
       cpp_dec_float("2.842170943040400743484497070312500000000000000000000000000000000000000000000000000000000000000000000e-14"),
       cpp_dec_float("5.684341886080801486968994140625000000000000000000000000000000000000000000000000000000000000000000000e-14"),
       cpp_dec_float("1.136868377216160297393798828125000000000000000000000000000000000000000000000000000000000000000000000e-13"),
       cpp_dec_float("2.273736754432320594787597656250000000000000000000000000000000000000000000000000000000000000000000000e-13"),
       cpp_dec_float("4.547473508864641189575195312500000000000000000000000000000000000000000000000000000000000000000000000e-13"),
       cpp_dec_float("9.094947017729282379150390625000000000000000000000000000000000000000000000000000000000000000000000000e-13"),
       cpp_dec_float("1.818989403545856475830078125000000000000000000000000000000000000000000000000000000000000000000000000e-12"),
       cpp_dec_float("3.637978807091712951660156250000000000000000000000000000000000000000000000000000000000000000000000000e-12"),
       cpp_dec_float("7.275957614183425903320312500000000000000000000000000000000000000000000000000000000000000000000000000e-12"),
       cpp_dec_float("1.455191522836685180664062500000000000000000000000000000000000000000000000000000000000000000000000000e-11"),
       cpp_dec_float("2.910383045673370361328125000000000000000000000000000000000000000000000000000000000000000000000000000e-11"),
       cpp_dec_float("5.820766091346740722656250000000000000000000000000000000000000000000000000000000000000000000000000000e-11"),
       cpp_dec_float("1.164153218269348144531250000000000000000000000000000000000000000000000000000000000000000000000000000e-10"),
       cpp_dec_float("2.328306436538696289062500000000000000000000000000000000000000000000000000000000000000000000000000000e-10"),
       cpp_dec_float("4.656612873077392578125000000000000000000000000000000000000000000000000000000000000000000000000000000e-10"),
       cpp_dec_float("9.313225746154785156250000000000000000000000000000000000000000000000000000000000000000000000000000000e-10"),
       cpp_dec_float("1.862645149230957031250000000000000000000000000000000000000000000000000000000000000000000000000000000e-9"),
       cpp_dec_float("3.725290298461914062500000000000000000000000000000000000000000000000000000000000000000000000000000000e-9"),
       cpp_dec_float("7.450580596923828125000000000000000000000000000000000000000000000000000000000000000000000000000000000e-9"),
       cpp_dec_float("1.490116119384765625000000000000000000000000000000000000000000000000000000000000000000000000000000000e-8"),
       cpp_dec_float("2.980232238769531250000000000000000000000000000000000000000000000000000000000000000000000000000000000e-8"),
       cpp_dec_float("5.960464477539062500000000000000000000000000000000000000000000000000000000000000000000000000000000000e-8"),
       cpp_dec_float("1.192092895507812500000000000000000000000000000000000000000000000000000000000000000000000000000000000e-7"),
       cpp_dec_float("2.384185791015625000000000000000000000000000000000000000000000000000000000000000000000000000000000000e-7"),
       cpp_dec_float("4.768371582031250000000000000000000000000000000000000000000000000000000000000000000000000000000000000e-7"),
       cpp_dec_float("9.536743164062500000000000000000000000000000000000000000000000000000000000000000000000000000000000000e-7"),
       cpp_dec_float("1.907348632812500000000000000000000000000000000000000000000000000000000000000000000000000000000000000e-6"),
       cpp_dec_float("3.814697265625000000000000000000000000000000000000000000000000000000000000000000000000000000000000000e-6"),
       cpp_dec_float("7.629394531250000000000000000000000000000000000000000000000000000000000000000000000000000000000000000e-6"),
       cpp_dec_float("0.000015258789062500000000000000000000000000000000000000000000000000000000000000000000000000000000000000"),
       cpp_dec_float("0.000030517578125000000000000000000000000000000000000000000000000000000000000000000000000000000000000000"),
       cpp_dec_float("0.000061035156250000000000000000000000000000000000000000000000000000000000000000000000000000000000000000"),
       cpp_dec_float("0.000122070312500000000000000000000000000000000000000000000000000000000000000000000000000000000000000000"),
       cpp_dec_float("0.000244140625000000000000000000000000000000000000000000000000000000000000000000000000000000000000000000"),
       cpp_dec_float("0.000488281250000000000000000000000000000000000000000000000000000000000000000000000000000000000000000000"),
       cpp_dec_float("0.000976562500000000000000000000000000000000000000000000000000000000000000000000000000000000000000000000"),
       cpp_dec_float("0.001953125000000000000000000000000000000000000000000000000000000000000000000000000000000000000000000000"),
       cpp_dec_float("0.003906250000000000000000000000000000000000000000000000000000000000000000000000000000000000000000000000"),
       cpp_dec_float("0.007812500000000000000000000000000000000000000000000000000000000000000000000000000000000000000000000000"),
       cpp_dec_float("0.01562500000000000000000000000000000000000000000000000000000000000000000000000000000000000000000000000"),
       cpp_dec_float("0.03125000000000000000000000000000000000000000000000000000000000000000000000000000000000000000000000000"),
       cpp_dec_float("0.06250000000000000000000000000000000000000000000000000000000000000000000000000000000000000000000000000"),
       cpp_dec_float("0.125"),
       cpp_dec_float("0.25"),
       cpp_dec_float("0.5"),
       one(),
       two(),
       cpp_dec_float(static_cast<unsigned long long>(4)),
       cpp_dec_float(static_cast<unsigned long long>(8)),
       cpp_dec_float(static_cast<unsigned long long>(16)),
       cpp_dec_float(static_cast<unsigned long long>(32)),
       cpp_dec_float(static_cast<unsigned long long>(64)),
       cpp_dec_float(static_cast<unsigned long long>(128)),
       cpp_dec_float(static_cast<unsigned long long>(256)),
       cpp_dec_float(static_cast<unsigned long long>(512)),
       cpp_dec_float(static_cast<unsigned long long>(1024)),
       cpp_dec_float(static_cast<unsigned long long>(2048)),
       cpp_dec_float(static_cast<unsigned long long>(4096)),
       cpp_dec_float(static_cast<unsigned long long>(8192)),
       cpp_dec_float(static_cast<unsigned long long>(16384)),
       cpp_dec_float(static_cast<unsigned long long>(32768)),
       cpp_dec_float(static_cast<unsigned long long>(65536)),
       cpp_dec_float(static_cast<unsigned long long>(131072)),
       cpp_dec_float(static_cast<unsigned long long>(262144)),
       cpp_dec_float(static_cast<unsigned long long>(524288)),
       cpp_dec_float(static_cast<boost::uint64_t>(1uL << 20u)),
       cpp_dec_float(static_cast<boost::uint64_t>(1uL << 21u)),
       cpp_dec_float(static_cast<boost::uint64_t>(1uL << 22u)),
       cpp_dec_float(static_cast<boost::uint64_t>(1uL << 23u)),
       cpp_dec_float(static_cast<boost::uint64_t>(1uL << 24u)),
       cpp_dec_float(static_cast<boost::uint64_t>(1uL << 25u)),
       cpp_dec_float(static_cast<boost::uint64_t>(1uL << 26u)),
       cpp_dec_float(static_cast<boost::uint64_t>(1uL << 27u)),
       cpp_dec_float(static_cast<boost::uint64_t>(1uL << 28u)),
       cpp_dec_float(static_cast<boost::uint64_t>(1uL << 29u)),
       cpp_dec_float(static_cast<boost::uint64_t>(1uL << 30u)),
       cpp_dec_float(static_cast<boost::uint64_t>(1uL << 31u)),
       cpp_dec_float(static_cast<boost::uint64_t>(1uLL << 32u)),
       cpp_dec_float(static_cast<boost::uint64_t>(1uLL << 33u)),
       cpp_dec_float(static_cast<boost::uint64_t>(1uLL << 34u)),
       cpp_dec_float(static_cast<boost::uint64_t>(1uLL << 35u)),
       cpp_dec_float(static_cast<boost::uint64_t>(1uLL << 36u)),
       cpp_dec_float(static_cast<boost::uint64_t>(1uLL << 37u)),
       cpp_dec_float(static_cast<boost::uint64_t>(1uLL << 38u)),
       cpp_dec_float(static_cast<boost::uint64_t>(1uLL << 39u)),
       cpp_dec_float(static_cast<boost::uint64_t>(1uLL << 40u)),
       cpp_dec_float(static_cast<boost::uint64_t>(1uLL << 41u)),
       cpp_dec_float(static_cast<boost::uint64_t>(1uLL << 42u)),
       cpp_dec_float(static_cast<boost::uint64_t>(1uLL << 43u)),
       cpp_dec_float(static_cast<boost::uint64_t>(1uLL << 44u)),
       cpp_dec_float(static_cast<boost::uint64_t>(1uLL << 45u)),
       cpp_dec_float(static_cast<boost::uint64_t>(1uLL << 46u)),
       cpp_dec_float(static_cast<boost::uint64_t>(1uLL << 47u)),
       cpp_dec_float(static_cast<boost::uint64_t>(1uLL << 48u)),
       cpp_dec_float(static_cast<boost::uint64_t>(1uLL << 49u)),
       cpp_dec_float(static_cast<boost::uint64_t>(1uLL << 50u)),
       cpp_dec_float(static_cast<boost::uint64_t>(1uLL << 51u)),
       cpp_dec_float(static_cast<boost::uint64_t>(1uLL << 52u)),
       cpp_dec_float(static_cast<boost::uint64_t>(1uLL << 53u)),
       cpp_dec_float(static_cast<boost::uint64_t>(1uLL << 54u)),
       cpp_dec_float(static_cast<boost::uint64_t>(1uLL << 55u)),
       cpp_dec_float(static_cast<boost::uint64_t>(1uLL << 56u)),
       cpp_dec_float(static_cast<boost::uint64_t>(1uLL << 57u)),
       cpp_dec_float(static_cast<boost::uint64_t>(1uLL << 58u)),
       cpp_dec_float(static_cast<boost::uint64_t>(1uLL << 59u)),
       cpp_dec_float(static_cast<boost::uint64_t>(1uLL << 60u)),
       cpp_dec_float(static_cast<boost::uint64_t>(1uLL << 61u)),
       cpp_dec_float(static_cast<boost::uint64_t>(1uLL << 62u)),
       cpp_dec_float(static_cast<boost::uint64_t>(1uLL << 63u)),
       cpp_dec_float("1.844674407370955161600000000000000000000000000000000000000000000000000000000000000000000000000000000e19"),
       cpp_dec_float("3.689348814741910323200000000000000000000000000000000000000000000000000000000000000000000000000000000e19"),
       cpp_dec_float("7.378697629483820646400000000000000000000000000000000000000000000000000000000000000000000000000000000e19"),
       cpp_dec_float("1.475739525896764129280000000000000000000000000000000000000000000000000000000000000000000000000000000e20"),
       cpp_dec_float("2.951479051793528258560000000000000000000000000000000000000000000000000000000000000000000000000000000e20"),
       cpp_dec_float("5.902958103587056517120000000000000000000000000000000000000000000000000000000000000000000000000000000e20"),
       cpp_dec_float("1.180591620717411303424000000000000000000000000000000000000000000000000000000000000000000000000000000e21"),
       cpp_dec_float("2.361183241434822606848000000000000000000000000000000000000000000000000000000000000000000000000000000e21"),
       cpp_dec_float("4.722366482869645213696000000000000000000000000000000000000000000000000000000000000000000000000000000e21"),
       cpp_dec_float("9.444732965739290427392000000000000000000000000000000000000000000000000000000000000000000000000000000e21"),
       cpp_dec_float("1.888946593147858085478400000000000000000000000000000000000000000000000000000000000000000000000000000e22"),
       cpp_dec_float("3.777893186295716170956800000000000000000000000000000000000000000000000000000000000000000000000000000e22"),
       cpp_dec_float("7.555786372591432341913600000000000000000000000000000000000000000000000000000000000000000000000000000e22"),
       cpp_dec_float("1.511157274518286468382720000000000000000000000000000000000000000000000000000000000000000000000000000e23"),
       cpp_dec_float("3.022314549036572936765440000000000000000000000000000000000000000000000000000000000000000000000000000e23"),
       cpp_dec_float("6.044629098073145873530880000000000000000000000000000000000000000000000000000000000000000000000000000e23"),
       cpp_dec_float("1.208925819614629174706176000000000000000000000000000000000000000000000000000000000000000000000000000e24"),
       cpp_dec_float("2.417851639229258349412352000000000000000000000000000000000000000000000000000000000000000000000000000e24"),
       cpp_dec_float("4.835703278458516698824704000000000000000000000000000000000000000000000000000000000000000000000000000e24"),
       cpp_dec_float("9.671406556917033397649408000000000000000000000000000000000000000000000000000000000000000000000000000e24"),
       cpp_dec_float("1.934281311383406679529881600000000000000000000000000000000000000000000000000000000000000000000000000e25"),
       cpp_dec_float("3.868562622766813359059763200000000000000000000000000000000000000000000000000000000000000000000000000e25"),
       cpp_dec_float("7.737125245533626718119526400000000000000000000000000000000000000000000000000000000000000000000000000e25"),
       cpp_dec_float("1.547425049106725343623905280000000000000000000000000000000000000000000000000000000000000000000000000e26"),
       cpp_dec_float("3.094850098213450687247810560000000000000000000000000000000000000000000000000000000000000000000000000e26"),
       cpp_dec_float("6.189700196426901374495621120000000000000000000000000000000000000000000000000000000000000000000000000e26"),
       cpp_dec_float("1.237940039285380274899124224000000000000000000000000000000000000000000000000000000000000000000000000e27"),
       cpp_dec_float("2.475880078570760549798248448000000000000000000000000000000000000000000000000000000000000000000000000e27"),
       cpp_dec_float("4.951760157141521099596496896000000000000000000000000000000000000000000000000000000000000000000000000e27"),
       cpp_dec_float("9.903520314283042199192993792000000000000000000000000000000000000000000000000000000000000000000000000e27"),
       cpp_dec_float("1.980704062856608439838598758400000000000000000000000000000000000000000000000000000000000000000000000e28"),
       cpp_dec_float("3.961408125713216879677197516800000000000000000000000000000000000000000000000000000000000000000000000e28"),
       cpp_dec_float("7.922816251426433759354395033600000000000000000000000000000000000000000000000000000000000000000000000e28"),
       cpp_dec_float("1.584563250285286751870879006720000000000000000000000000000000000000000000000000000000000000000000000e29"),
       cpp_dec_float("3.169126500570573503741758013440000000000000000000000000000000000000000000000000000000000000000000000e29"),
       cpp_dec_float("6.338253001141147007483516026880000000000000000000000000000000000000000000000000000000000000000000000e29"),
       cpp_dec_float("1.267650600228229401496703205376000000000000000000000000000000000000000000000000000000000000000000000e30"),
       cpp_dec_float("2.535301200456458802993406410752000000000000000000000000000000000000000000000000000000000000000000000e30"),
       cpp_dec_float("5.070602400912917605986812821504000000000000000000000000000000000000000000000000000000000000000000000e30"),
       cpp_dec_float("1.014120480182583521197362564300800000000000000000000000000000000000000000000000000000000000000000000e31"),
       cpp_dec_float("2.028240960365167042394725128601600000000000000000000000000000000000000000000000000000000000000000000e31"),
       cpp_dec_float("4.056481920730334084789450257203200000000000000000000000000000000000000000000000000000000000000000000e31"),
       cpp_dec_float("8.112963841460668169578900514406400000000000000000000000000000000000000000000000000000000000000000000e31"),
       cpp_dec_float("1.622592768292133633915780102881280000000000000000000000000000000000000000000000000000000000000000000e32"),
       cpp_dec_float("3.245185536584267267831560205762560000000000000000000000000000000000000000000000000000000000000000000e32"),
       cpp_dec_float("6.490371073168534535663120411525120000000000000000000000000000000000000000000000000000000000000000000e32"),
       cpp_dec_float("1.298074214633706907132624082305024000000000000000000000000000000000000000000000000000000000000000000e33"),
       cpp_dec_float("2.596148429267413814265248164610048000000000000000000000000000000000000000000000000000000000000000000e33"),
       cpp_dec_float("5.192296858534827628530496329220096000000000000000000000000000000000000000000000000000000000000000000e33"),
       cpp_dec_float("1.038459371706965525706099265844019200000000000000000000000000000000000000000000000000000000000000000e34"),
       cpp_dec_float("2.076918743413931051412198531688038400000000000000000000000000000000000000000000000000000000000000000e34"),
       cpp_dec_float("4.153837486827862102824397063376076800000000000000000000000000000000000000000000000000000000000000000e34"),
       cpp_dec_float("8.307674973655724205648794126752153600000000000000000000000000000000000000000000000000000000000000000e34"),
       cpp_dec_float("1.661534994731144841129758825350430720000000000000000000000000000000000000000000000000000000000000000e35"),
       cpp_dec_float("3.323069989462289682259517650700861440000000000000000000000000000000000000000000000000000000000000000e35"),
       cpp_dec_float("6.646139978924579364519035301401722880000000000000000000000000000000000000000000000000000000000000000e35"),
       cpp_dec_float("1.329227995784915872903807060280344576000000000000000000000000000000000000000000000000000000000000000e36"),
       cpp_dec_float("2.658455991569831745807614120560689152000000000000000000000000000000000000000000000000000000000000000e36"),
       cpp_dec_float("5.316911983139663491615228241121378304000000000000000000000000000000000000000000000000000000000000000e36"),
       cpp_dec_float("1.063382396627932698323045648224275660800000000000000000000000000000000000000000000000000000000000000e37"),
       cpp_dec_float("2.126764793255865396646091296448551321600000000000000000000000000000000000000000000000000000000000000e37"),
       cpp_dec_float("4.253529586511730793292182592897102643200000000000000000000000000000000000000000000000000000000000000e37"),
       cpp_dec_float("8.507059173023461586584365185794205286400000000000000000000000000000000000000000000000000000000000000e37"),
       cpp_dec_float("1.701411834604692317316873037158841057280000000000000000000000000000000000000000000000000000000000000e38")
   }};

   if((p > static_cast<long long>(-128)) && (p < static_cast<long long>(+128)))
   {
      return p2_data[static_cast<std::size_t>(p + ((p2_data.size() - 1u) / 2u))];
   }
   else
   {
      // Compute and return 2^p.
      if(p < static_cast<long long>(0))
      {
         return pow2(static_cast<long long>(-p)).calculate_inv();
      }
      else
      {
         cpp_dec_float<Digits10, ExponentType, Allocator> t;
         default_ops::detail::pow_imp(t, two(), p, mpl::true_());
         return t;
      }
   }
}


template <unsigned Digits10, class ExponentType, class Allocator>
inline void eval_add(cpp_dec_float<Digits10, ExponentType, Allocator>& result, const cpp_dec_float<Digits10, ExponentType, Allocator>& o)  
{
   result += o;
}
template <unsigned Digits10, class ExponentType, class Allocator>
inline void eval_subtract(cpp_dec_float<Digits10, ExponentType, Allocator>& result, const cpp_dec_float<Digits10, ExponentType, Allocator>& o)  
{
   result -= o;
}
template <unsigned Digits10, class ExponentType, class Allocator>
inline void eval_multiply(cpp_dec_float<Digits10, ExponentType, Allocator>& result, const cpp_dec_float<Digits10, ExponentType, Allocator>& o)  
{
   result *= o;
}
template <unsigned Digits10, class ExponentType, class Allocator>
inline void eval_divide(cpp_dec_float<Digits10, ExponentType, Allocator>& result, const cpp_dec_float<Digits10, ExponentType, Allocator>& o)  
{
   result /= o;
}

template <unsigned Digits10, class ExponentType, class Allocator>
inline void eval_add(cpp_dec_float<Digits10, ExponentType, Allocator>& result, const unsigned long long& o)  
{
   result.add_unsigned_long_long(o);
}
template <unsigned Digits10, class ExponentType, class Allocator>
inline void eval_subtract(cpp_dec_float<Digits10, ExponentType, Allocator>& result, const unsigned long long& o)  
{
   result.sub_unsigned_long_long(o);
}
template <unsigned Digits10, class ExponentType, class Allocator>
inline void eval_multiply(cpp_dec_float<Digits10, ExponentType, Allocator>& result, const unsigned long long& o)  
{
   result.mul_unsigned_long_long(o);
}
template <unsigned Digits10, class ExponentType, class Allocator>
inline void eval_divide(cpp_dec_float<Digits10, ExponentType, Allocator>& result, const unsigned long long& o)  
{
   result.div_unsigned_long_long(o);
}

template <unsigned Digits10, class ExponentType, class Allocator>
inline void eval_add(cpp_dec_float<Digits10, ExponentType, Allocator>& result, long long o)  
{
   if(o < 0)
      result.sub_unsigned_long_long(-o);
   else
      result.add_unsigned_long_long(o);
}
template <unsigned Digits10, class ExponentType, class Allocator>
inline void eval_subtract(cpp_dec_float<Digits10, ExponentType, Allocator>& result, long long o)  
{
   if(o < 0)
      result.add_unsigned_long_long(-o);
   else
      result.sub_unsigned_long_long(o);
}
template <unsigned Digits10, class ExponentType, class Allocator>
inline void eval_multiply(cpp_dec_float<Digits10, ExponentType, Allocator>& result, long long o)  
{
   if(o < 0)
   {
      result.mul_unsigned_long_long(-o);
      result.negate();
   }
   else
      result.mul_unsigned_long_long(o);
}
template <unsigned Digits10, class ExponentType, class Allocator>
inline void eval_divide(cpp_dec_float<Digits10, ExponentType, Allocator>& result, long long o)  
{
   if(o < 0)
   {
      result.div_unsigned_long_long(-o);
      result.negate();
   }
   else
      result.div_unsigned_long_long(o);
}

template <unsigned Digits10, class ExponentType, class Allocator>
inline void eval_convert_to(unsigned long long* result, const cpp_dec_float<Digits10, ExponentType, Allocator>& val)  
{
   *result = val.extract_unsigned_long_long();
}
template <unsigned Digits10, class ExponentType, class Allocator>
inline void eval_convert_to(long long* result, const cpp_dec_float<Digits10, ExponentType, Allocator>& val)  
{
   *result = val.extract_signed_long_long();
}
template <unsigned Digits10, class ExponentType, class Allocator>
inline void eval_convert_to(long double* result, cpp_dec_float<Digits10, ExponentType, Allocator>& val)
{
   *result = val.extract_long_double();
}

//
// Non member function support:
//
template <unsigned Digits10, class ExponentType, class Allocator>
inline int eval_fpclassify(const cpp_dec_float<Digits10, ExponentType, Allocator>& x) 
{
   if(x.isinf())
      return FP_INFINITE;
   if(x.isnan())
      return FP_NAN;
   if(x.iszero())
      return FP_ZERO;
   return FP_NORMAL;
}

template <unsigned Digits10, class ExponentType, class Allocator>
inline void eval_abs(cpp_dec_float<Digits10, ExponentType, Allocator>& result, const cpp_dec_float<Digits10, ExponentType, Allocator>& x) 
{
   result = x;
   if(x.isneg())
      result.negate();
}

template <unsigned Digits10, class ExponentType, class Allocator>
inline void eval_fabs(cpp_dec_float<Digits10, ExponentType, Allocator>& result, const cpp_dec_float<Digits10, ExponentType, Allocator>& x) 
{
   result = x;
   if(x.isneg())
      result.negate();
}

template <unsigned Digits10, class ExponentType, class Allocator>
inline void eval_sqrt(cpp_dec_float<Digits10, ExponentType, Allocator>& result, const cpp_dec_float<Digits10, ExponentType, Allocator>& x)  
{
   result = x;
   result.calculate_sqrt();
}

template <unsigned Digits10, class ExponentType, class Allocator>
inline void eval_floor(cpp_dec_float<Digits10, ExponentType, Allocator>& result, const cpp_dec_float<Digits10, ExponentType, Allocator>& x)  
{
   result = x;
   if(!x.isfinite() || x.isint()) 
   { 
      return; 
   }

   if(x.isneg())
      result -= cpp_dec_float<Digits10, ExponentType, Allocator>::one();
   result = result.extract_integer_part();
}

template <unsigned Digits10, class ExponentType, class Allocator>
inline void eval_ceil(cpp_dec_float<Digits10, ExponentType, Allocator>& result, const cpp_dec_float<Digits10, ExponentType, Allocator>& x)  
{
   result = x;
   if(!x.isfinite() || x.isint()) 
   { 
      return; 
   }

   if(!x.isneg())
      result += cpp_dec_float<Digits10, ExponentType, Allocator>::one();
   result = result.extract_integer_part();
}

template <unsigned Digits10, class ExponentType, class Allocator>
inline void eval_trunc(cpp_dec_float<Digits10, ExponentType, Allocator>& result, const cpp_dec_float<Digits10, ExponentType, Allocator>& x)
{
   if(!x.isfinite()) 
   { 
      result = boost::math::policies::raise_rounding_error("boost::multiprecision::trunc<%1%>(%1%)", 0, number<cpp_dec_float<Digits10, ExponentType, Allocator> >(x), number<cpp_dec_float<Digits10, ExponentType, Allocator> >(x), boost::math::policies::policy<>()).backend();
      return;
   }
   else if(x.isint())
   {
      result = x;
      return;
   }
   result = x.extract_integer_part();
}

template <unsigned Digits10, class ExponentType, class Allocator, class ArgType>
inline void eval_ldexp(cpp_dec_float<Digits10, ExponentType, Allocator>& result, const cpp_dec_float<Digits10, ExponentType, Allocator>& x, ArgType e)  
{
   const long long the_exp = static_cast<long long>(e);

   if((the_exp > (std::numeric_limits<ExponentType>::max)()) || (the_exp < (std::numeric_limits<ExponentType>::min)()))
      BOOST_THROW_EXCEPTION(std::runtime_error(std::string("Exponent value is out of range.")));

   result = x;

   if     ((the_exp > static_cast<long long>(-std::numeric_limits<long long>::digits)) && (the_exp < static_cast<long long>(0)))
      result.div_unsigned_long_long(1ULL << static_cast<long long>(-the_exp));
   else if((the_exp < static_cast<long long>( std::numeric_limits<long long>::digits)) && (the_exp > static_cast<long long>(0)))
      result.mul_unsigned_long_long(1ULL << the_exp);
   else if(the_exp != static_cast<long long>(0))
      result *= cpp_dec_float<Digits10, ExponentType, Allocator>::pow2(e);
}

template <unsigned Digits10, class ExponentType, class Allocator>
inline void eval_frexp(cpp_dec_float<Digits10, ExponentType, Allocator>& result, const cpp_dec_float<Digits10, ExponentType, Allocator>& x, ExponentType* e)
{
   result = x;
   if(result.isneg())
      result.negate();

   if(result.iszero())
   {
      *e = 0;
      return;
   }

   ExponentType t = result.order();
   BOOST_MP_USING_ABS
   if(abs(t) < ((std::numeric_limits<ExponentType>::max)() / 1000))
   {
      t *= 1000;
      t /= 301;
   }
   else
   {
      t /= 301;
      t *= 1000;
   }

   result *= cpp_dec_float<Digits10, ExponentType, Allocator>::pow2(-t);

   if(result.iszero() || result.isinf() || result.isnan())
   {
      // pow2 overflowed, slip the calculation up:
      result = x;
      if(result.isneg())
         result.negate();
      t /= 2;
      result *= cpp_dec_float<Digits10, ExponentType, Allocator>::pow2(-t);
   }
   BOOST_MP_USING_ABS
   if(abs(result.order()) > 5)
   {
      // If our first estimate doesn't get close enough then try recursion until we do:
      ExponentType e2;
      cpp_dec_float<Digits10, ExponentType, Allocator> r2;
      eval_frexp(r2, result, &e2);
      // overflow protection:
      if((t > 0) && (e2 > 0) && (t > (std::numeric_limits<ExponentType>::max)() - e2))
         BOOST_THROW_EXCEPTION(std::runtime_error("Exponent is too large to be represented as a power of 2."));
      if((t < 0) && (e2 < 0) && (t < (std::numeric_limits<ExponentType>::min)() - e2))
         BOOST_THROW_EXCEPTION(std::runtime_error("Exponent is too large to be represented as a power of 2."));
      t += e2;
      result = r2;
   }

   while(result.compare(cpp_dec_float<Digits10, ExponentType, Allocator>::one()) >= 0)
   {
      result /= cpp_dec_float<Digits10, ExponentType, Allocator>::two();
      ++t;
   }
   while(result.compare(cpp_dec_float<Digits10, ExponentType, Allocator>::half()) < 0)
   {
      result *= cpp_dec_float<Digits10, ExponentType, Allocator>::two();
      --t;
   }
   *e = t;
   if(x.isneg())
      result.negate();
}

template <unsigned Digits10, class ExponentType, class Allocator>
inline typename disable_if<is_same<ExponentType, int> >::type eval_frexp(cpp_dec_float<Digits10, ExponentType, Allocator>& result, const cpp_dec_float<Digits10, ExponentType, Allocator>& x, int* e)
{
   ExponentType t;
   eval_frexp(result, x, &t);
   if((t > (std::numeric_limits<int>::max)()) || (t < (std::numeric_limits<int>::min)()))
      BOOST_THROW_EXCEPTION(std::runtime_error("Exponent is outside the range of an int"));
   *e = static_cast<int>(t);
}

template <unsigned Digits10, class ExponentType, class Allocator>
inline bool eval_is_zero(const cpp_dec_float<Digits10, ExponentType, Allocator>& val) 
{
   return val.iszero();
}
template <unsigned Digits10, class ExponentType, class Allocator>
inline int eval_get_sign(const cpp_dec_float<Digits10, ExponentType, Allocator>& val) 
{
   return val.iszero() ? 0 : val.isneg() ? -1 : 1;
}

} // namespace backends

using boost::multiprecision::backends::cpp_dec_float;


typedef number<cpp_dec_float<50> > cpp_dec_float_50;
typedef number<cpp_dec_float<100> > cpp_dec_float_100;

#ifdef BOOST_NO_SFINAE_EXPR

namespace detail{

template<unsigned D1, class E1, class A1, unsigned D2, class E2, class A2>
struct is_explicitly_convertible<cpp_dec_float<D1, E1, A1>, cpp_dec_float<D2, E2, A2> > : public mpl::true_ {};

}

#endif


}}

namespace std
{
   template <unsigned Digits10, class ExponentType, class Allocator, boost::multiprecision::expression_template_option ExpressionTemplates> 
   class numeric_limits<boost::multiprecision::number<boost::multiprecision::cpp_dec_float<Digits10, ExponentType, Allocator>, ExpressionTemplates> >
   {
   public:
      BOOST_STATIC_CONSTEXPR bool                    is_specialized    = true;
      BOOST_STATIC_CONSTEXPR bool                    is_signed         = true;
      BOOST_STATIC_CONSTEXPR bool                    is_integer        = false;
      BOOST_STATIC_CONSTEXPR bool                    is_exact          = false;
      BOOST_STATIC_CONSTEXPR bool                    is_bounded        = true;
      BOOST_STATIC_CONSTEXPR bool                    is_modulo         = false;
      BOOST_STATIC_CONSTEXPR bool                    is_iec559         = false;
      BOOST_STATIC_CONSTEXPR int                     digits            = boost::multiprecision::cpp_dec_float<Digits10, ExponentType, Allocator>::cpp_dec_float_digits10;
      BOOST_STATIC_CONSTEXPR int                     digits10          = boost::multiprecision::cpp_dec_float<Digits10, ExponentType, Allocator>::cpp_dec_float_digits10;
      BOOST_STATIC_CONSTEXPR int                     max_digits10      = boost::multiprecision::cpp_dec_float<Digits10, ExponentType, Allocator>::cpp_dec_float_total_digits10;
      BOOST_STATIC_CONSTEXPR ExponentType          min_exponent      = boost::multiprecision::cpp_dec_float<Digits10, ExponentType, Allocator>::cpp_dec_float_min_exp;      // Type differs from int.
      BOOST_STATIC_CONSTEXPR ExponentType          min_exponent10    = boost::multiprecision::cpp_dec_float<Digits10, ExponentType, Allocator>::cpp_dec_float_min_exp10;    // Type differs from int.
      BOOST_STATIC_CONSTEXPR ExponentType          max_exponent      = boost::multiprecision::cpp_dec_float<Digits10, ExponentType, Allocator>::cpp_dec_float_max_exp;      // Type differs from int.
      BOOST_STATIC_CONSTEXPR ExponentType          max_exponent10    = boost::multiprecision::cpp_dec_float<Digits10, ExponentType, Allocator>::cpp_dec_float_max_exp10;    // Type differs from int.
      BOOST_STATIC_CONSTEXPR int                     radix             = boost::multiprecision::cpp_dec_float<Digits10, ExponentType, Allocator>::cpp_dec_float_radix;
      BOOST_STATIC_CONSTEXPR std::float_round_style  round_style       = std::round_to_nearest;
      BOOST_STATIC_CONSTEXPR bool                    has_infinity      = true;
      BOOST_STATIC_CONSTEXPR bool                    has_quiet_NaN     = true;
      BOOST_STATIC_CONSTEXPR bool                    has_signaling_NaN = false;
      BOOST_STATIC_CONSTEXPR std::float_denorm_style has_denorm        = std::denorm_absent;
      BOOST_STATIC_CONSTEXPR bool                    has_denorm_loss   = false;
      BOOST_STATIC_CONSTEXPR bool                    traps             = false;
      BOOST_STATIC_CONSTEXPR bool                    tinyness_before   = false;

      BOOST_STATIC_CONSTEXPR boost::multiprecision::number<boost::multiprecision::cpp_dec_float<Digits10, ExponentType, Allocator>, ExpressionTemplates> (min)        (void)  { return (boost::multiprecision::cpp_dec_float<Digits10, ExponentType, Allocator>::min)(); }
      BOOST_STATIC_CONSTEXPR boost::multiprecision::number<boost::multiprecision::cpp_dec_float<Digits10, ExponentType, Allocator>, ExpressionTemplates> (max)        (void)  { return (boost::multiprecision::cpp_dec_float<Digits10, ExponentType, Allocator>::max)(); }
      BOOST_STATIC_CONSTEXPR boost::multiprecision::number<boost::multiprecision::cpp_dec_float<Digits10, ExponentType, Allocator>, ExpressionTemplates> lowest       (void)  { return boost::multiprecision::cpp_dec_float<Digits10, ExponentType, Allocator>::zero(); }
      BOOST_STATIC_CONSTEXPR boost::multiprecision::number<boost::multiprecision::cpp_dec_float<Digits10, ExponentType, Allocator>, ExpressionTemplates> epsilon      (void)  { return boost::multiprecision::cpp_dec_float<Digits10, ExponentType, Allocator>::eps(); }
      BOOST_STATIC_CONSTEXPR boost::multiprecision::number<boost::multiprecision::cpp_dec_float<Digits10, ExponentType, Allocator>, ExpressionTemplates> round_error  (void)  { return 0.5L; }
      BOOST_STATIC_CONSTEXPR boost::multiprecision::number<boost::multiprecision::cpp_dec_float<Digits10, ExponentType, Allocator>, ExpressionTemplates> infinity     (void)  { return boost::multiprecision::cpp_dec_float<Digits10, ExponentType, Allocator>::inf(); }
      BOOST_STATIC_CONSTEXPR boost::multiprecision::number<boost::multiprecision::cpp_dec_float<Digits10, ExponentType, Allocator>, ExpressionTemplates> quiet_NaN    (void)  { return boost::multiprecision::cpp_dec_float<Digits10, ExponentType, Allocator>::nan(); }
      BOOST_STATIC_CONSTEXPR boost::multiprecision::number<boost::multiprecision::cpp_dec_float<Digits10, ExponentType, Allocator>, ExpressionTemplates> signaling_NaN(void)  { return boost::multiprecision::cpp_dec_float<Digits10, ExponentType, Allocator>::zero(); }
      BOOST_STATIC_CONSTEXPR boost::multiprecision::number<boost::multiprecision::cpp_dec_float<Digits10, ExponentType, Allocator>, ExpressionTemplates> denorm_min   (void)  { return boost::multiprecision::cpp_dec_float<Digits10, ExponentType, Allocator>::zero(); }
   };

#ifndef BOOST_NO_INCLASS_MEMBER_INITIALIZATION

template <unsigned Digits10, class ExponentType, class Allocator, boost::multiprecision::expression_template_option ExpressionTemplates>
BOOST_CONSTEXPR_OR_CONST int numeric_limits<boost::multiprecision::number<boost::multiprecision::cpp_dec_float<Digits10, ExponentType, Allocator>, ExpressionTemplates> >::digits;
template <unsigned Digits10, class ExponentType, class Allocator, boost::multiprecision::expression_template_option ExpressionTemplates>
BOOST_CONSTEXPR_OR_CONST int numeric_limits<boost::multiprecision::number<boost::multiprecision::cpp_dec_float<Digits10, ExponentType, Allocator>, ExpressionTemplates> >::digits10;
template <unsigned Digits10, class ExponentType, class Allocator, boost::multiprecision::expression_template_option ExpressionTemplates>
BOOST_CONSTEXPR_OR_CONST int numeric_limits<boost::multiprecision::number<boost::multiprecision::cpp_dec_float<Digits10, ExponentType, Allocator>, ExpressionTemplates> >::max_digits10;
template <unsigned Digits10, class ExponentType, class Allocator, boost::multiprecision::expression_template_option ExpressionTemplates>
BOOST_CONSTEXPR_OR_CONST bool numeric_limits<boost::multiprecision::number<boost::multiprecision::cpp_dec_float<Digits10, ExponentType, Allocator>, ExpressionTemplates> >::is_signed;
template <unsigned Digits10, class ExponentType, class Allocator, boost::multiprecision::expression_template_option ExpressionTemplates>
BOOST_CONSTEXPR_OR_CONST bool numeric_limits<boost::multiprecision::number<boost::multiprecision::cpp_dec_float<Digits10, ExponentType, Allocator>, ExpressionTemplates> >::is_integer;
template <unsigned Digits10, class ExponentType, class Allocator, boost::multiprecision::expression_template_option ExpressionTemplates>
BOOST_CONSTEXPR_OR_CONST bool numeric_limits<boost::multiprecision::number<boost::multiprecision::cpp_dec_float<Digits10, ExponentType, Allocator>, ExpressionTemplates> >::is_exact;
template <unsigned Digits10, class ExponentType, class Allocator, boost::multiprecision::expression_template_option ExpressionTemplates>
BOOST_CONSTEXPR_OR_CONST int numeric_limits<boost::multiprecision::number<boost::multiprecision::cpp_dec_float<Digits10, ExponentType, Allocator>, ExpressionTemplates> >::radix;
template <unsigned Digits10, class ExponentType, class Allocator, boost::multiprecision::expression_template_option ExpressionTemplates>
BOOST_CONSTEXPR_OR_CONST ExponentType numeric_limits<boost::multiprecision::number<boost::multiprecision::cpp_dec_float<Digits10, ExponentType, Allocator>, ExpressionTemplates> >::min_exponent;
template <unsigned Digits10, class ExponentType, class Allocator, boost::multiprecision::expression_template_option ExpressionTemplates>
BOOST_CONSTEXPR_OR_CONST ExponentType numeric_limits<boost::multiprecision::number<boost::multiprecision::cpp_dec_float<Digits10, ExponentType, Allocator>, ExpressionTemplates> >::min_exponent10;
template <unsigned Digits10, class ExponentType, class Allocator, boost::multiprecision::expression_template_option ExpressionTemplates>
BOOST_CONSTEXPR_OR_CONST ExponentType numeric_limits<boost::multiprecision::number<boost::multiprecision::cpp_dec_float<Digits10, ExponentType, Allocator>, ExpressionTemplates> >::max_exponent;
template <unsigned Digits10, class ExponentType, class Allocator, boost::multiprecision::expression_template_option ExpressionTemplates>
BOOST_CONSTEXPR_OR_CONST ExponentType numeric_limits<boost::multiprecision::number<boost::multiprecision::cpp_dec_float<Digits10, ExponentType, Allocator>, ExpressionTemplates> >::max_exponent10;
template <unsigned Digits10, class ExponentType, class Allocator, boost::multiprecision::expression_template_option ExpressionTemplates>
BOOST_CONSTEXPR_OR_CONST bool numeric_limits<boost::multiprecision::number<boost::multiprecision::cpp_dec_float<Digits10, ExponentType, Allocator>, ExpressionTemplates> >::has_infinity;
template <unsigned Digits10, class ExponentType, class Allocator, boost::multiprecision::expression_template_option ExpressionTemplates>
BOOST_CONSTEXPR_OR_CONST bool numeric_limits<boost::multiprecision::number<boost::multiprecision::cpp_dec_float<Digits10, ExponentType, Allocator>, ExpressionTemplates> >::has_quiet_NaN;
template <unsigned Digits10, class ExponentType, class Allocator, boost::multiprecision::expression_template_option ExpressionTemplates>
BOOST_CONSTEXPR_OR_CONST bool numeric_limits<boost::multiprecision::number<boost::multiprecision::cpp_dec_float<Digits10, ExponentType, Allocator>, ExpressionTemplates> >::has_signaling_NaN;
template <unsigned Digits10, class ExponentType, class Allocator, boost::multiprecision::expression_template_option ExpressionTemplates>
BOOST_CONSTEXPR_OR_CONST float_denorm_style numeric_limits<boost::multiprecision::number<boost::multiprecision::cpp_dec_float<Digits10, ExponentType, Allocator>, ExpressionTemplates> >::has_denorm;
template <unsigned Digits10, class ExponentType, class Allocator, boost::multiprecision::expression_template_option ExpressionTemplates>
BOOST_CONSTEXPR_OR_CONST bool numeric_limits<boost::multiprecision::number<boost::multiprecision::cpp_dec_float<Digits10, ExponentType, Allocator>, ExpressionTemplates> >::has_denorm_loss;
template <unsigned Digits10, class ExponentType, class Allocator, boost::multiprecision::expression_template_option ExpressionTemplates>
BOOST_CONSTEXPR_OR_CONST bool numeric_limits<boost::multiprecision::number<boost::multiprecision::cpp_dec_float<Digits10, ExponentType, Allocator>, ExpressionTemplates> >::is_iec559;
template <unsigned Digits10, class ExponentType, class Allocator, boost::multiprecision::expression_template_option ExpressionTemplates>
BOOST_CONSTEXPR_OR_CONST bool numeric_limits<boost::multiprecision::number<boost::multiprecision::cpp_dec_float<Digits10, ExponentType, Allocator>, ExpressionTemplates> >::is_bounded;
template <unsigned Digits10, class ExponentType, class Allocator, boost::multiprecision::expression_template_option ExpressionTemplates>
BOOST_CONSTEXPR_OR_CONST bool numeric_limits<boost::multiprecision::number<boost::multiprecision::cpp_dec_float<Digits10, ExponentType, Allocator>, ExpressionTemplates> >::is_modulo;
template <unsigned Digits10, class ExponentType, class Allocator, boost::multiprecision::expression_template_option ExpressionTemplates>
BOOST_CONSTEXPR_OR_CONST bool numeric_limits<boost::multiprecision::number<boost::multiprecision::cpp_dec_float<Digits10, ExponentType, Allocator>, ExpressionTemplates> >::traps;
template <unsigned Digits10, class ExponentType, class Allocator, boost::multiprecision::expression_template_option ExpressionTemplates>
BOOST_CONSTEXPR_OR_CONST bool numeric_limits<boost::multiprecision::number<boost::multiprecision::cpp_dec_float<Digits10, ExponentType, Allocator>, ExpressionTemplates> >::tinyness_before;
template <unsigned Digits10, class ExponentType, class Allocator, boost::multiprecision::expression_template_option ExpressionTemplates>
BOOST_CONSTEXPR_OR_CONST float_round_style numeric_limits<boost::multiprecision::number<boost::multiprecision::cpp_dec_float<Digits10, ExponentType, Allocator>, ExpressionTemplates> >::round_style;

#endif
}

namespace boost{ namespace math{

namespace policies{

template <unsigned Digits10, class ExponentType, class Allocator, class Policy, boost::multiprecision::expression_template_option ExpressionTemplates>
struct precision< boost::multiprecision::number<boost::multiprecision::cpp_dec_float<Digits10, ExponentType, Allocator>, ExpressionTemplates>, Policy>
{
   // Define a local copy of cpp_dec_float_digits10 because it might differ
   // from the template parameter Digits10 for small or large digit counts.
   static const boost::int32_t cpp_dec_float_digits10 = boost::multiprecision::cpp_dec_float<Digits10, ExponentType, Allocator>::cpp_dec_float_digits10;

   typedef typename Policy::precision_type precision_type;
   typedef digits2<((cpp_dec_float_digits10 + 1LL) * 1000LL) / 301LL> digits_2;
   typedef typename mpl::if_c<
      ((digits_2::value <= precision_type::value) 
      || (Policy::precision_type::value <= 0)),
      // Default case, full precision for RealType:
      digits_2,
      // User customised precision:
      precision_type
   >::type type;
};

} // namespace policies

}} // namespaces boost::math


#endif
<|MERGE_RESOLUTION|>--- conflicted
+++ resolved
@@ -55,13 +55,8 @@
    static const boost::int32_t cpp_dec_float_digits10_setting = Digits10;
 
    // We need at least 16-bits in the exponent type to do anything sensible:
-<<<<<<< HEAD
-   BOOST_STATIC_ASSERT_MSG(sizeof(ExponentType) > 1, "ExponentType is too small.");
-   BOOST_STATIC_ASSERT_MSG(boost::is_signed<ExponentType>::value, "ExponentType must be a signed built in integer type.");
-=======
    BOOST_STATIC_ASSERT_MSG(boost::is_signed<ExponentType>::value, "ExponentType must be a signed built in integer type.");
    BOOST_STATIC_ASSERT_MSG(sizeof(ExponentType) > 1, "ExponentType is too small.");
->>>>>>> c221a74a
 
 public:
    typedef mpl::list<long long>           signed_types;
