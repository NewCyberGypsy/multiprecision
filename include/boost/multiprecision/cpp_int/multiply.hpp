--- conflicted
+++ resolved
@@ -423,9 +423,6 @@
    typename cpp_int_backend<MinBits1, MaxBits1, SignType1, Checked1, Allocator1>::limb_pointer pr = result.limbs();
    BOOST_STATIC_ASSERT(double_limb_max - 2 * limb_max >= limb_max * limb_max);
 
-<<<<<<< HEAD
-   std::fill(pr, pr + result.size(), 0);
-=======
 #ifndef BOOST_MP_NO_CONSTEXPR_DETECTION
    if (BOOST_MP_IS_CONST_EVALUATED(as))
    {
@@ -436,7 +433,6 @@
 #endif
    std::memset(pr, 0, result.size() * sizeof(limb_type));   
    double_limb_type carry = 0;
->>>>>>> 64993f4c
 
    //if ( sizeof(uint128_type) > 2 * sizeof(limb_type) ){
 	   eval_multiply_comba(result, a, b);
