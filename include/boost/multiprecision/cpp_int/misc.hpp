///////////////////////////////////////////////////////////////
//  Copyright 2012 John Maddock. Distributed under the Boost
//  Software License, Version 1.0. (See accompanying file
//  LICENSE_1_0.txt or copy at http://www.boost.org/LICENSE_1_
//
// Comparison operators for cpp_int_backend:
//
#ifndef BOOST_MP_CPP_INT_MISC_HPP
#define BOOST_MP_CPP_INT_MISC_HPP

#ifdef BOOST_MSVC
#pragma warning(push)
#pragma warning(disable:4702)
#endif

namespace boost{ namespace multiprecision{ namespace backends{

template <class R, class CppInt>
void check_in_range(const CppInt& val, const mpl::int_<checked>&)
{
   typedef typename boost::multiprecision::detail::canonical<R, CppInt>::type cast_type;
   if(val.sign())
   {
      if(val.compare(static_cast<cast_type>((std::numeric_limits<R>::min)())) < 0)
         BOOST_THROW_EXCEPTION(std::overflow_error("Could not convert to the target type - -value is out of range."));
   }
   else
   {
      if(val.compare(static_cast<cast_type>((std::numeric_limits<R>::max)())) > 0)
         BOOST_THROW_EXCEPTION(std::overflow_error("Could not convert to the target type - -value is out of range."));
   }
}
template <class R, class CppInt>
inline void check_in_range(const CppInt& /*val*/, const mpl::int_<unchecked>&) BOOST_NOEXCEPT {}

inline void check_is_negative(const mpl::true_&) BOOST_NOEXCEPT {}
inline void check_is_negative(const mpl::false_&)
{
   BOOST_THROW_EXCEPTION(std::range_error("Attempt to assign a negative value to an unsigned type."));
}

template <class Integer>
inline Integer negate_integer(Integer i, const mpl::true_&) BOOST_NOEXCEPT
{
   return -i;
}
template <class Integer>
inline Integer negate_integer(Integer i, const mpl::false_&) BOOST_NOEXCEPT
{
   return ~(i-1);
}

template <class R, unsigned MinBits1, unsigned MaxBits1, cpp_integer_type SignType1, cpp_int_check_type Checked1, class Allocator1>
inline typename enable_if_c<is_integral<R>::value && !is_trivial_cpp_int<cpp_int_backend<MinBits1, MaxBits1, SignType1, Checked1, Allocator1> >::value, void>::type
   eval_convert_to(R* result, const cpp_int_backend<MinBits1, MaxBits1, SignType1, Checked1, Allocator1>& backend) BOOST_NOEXCEPT_IF((is_non_throwing_cpp_int<cpp_int_backend<MinBits1, MaxBits1, SignType1, Checked1, Allocator1> >::value))
{
   typedef mpl::int_<Checked1> checked_type;
   check_in_range<R>(backend, checked_type());

   *result = static_cast<R>(backend.limbs()[0]);
   unsigned shift = cpp_int_backend<MinBits1, MaxBits1, SignType1, Checked1, Allocator1>::limb_bits;
   for(unsigned i = 1; (i < backend.size()) && (shift < static_cast<unsigned>(std::numeric_limits<R>::digits)); ++i)
   {
      *result += static_cast<R>(backend.limbs()[i]) << shift;
      shift += cpp_int_backend<MinBits1, MaxBits1, SignType1, Checked1, Allocator1>::limb_bits;
   }
   if(backend.sign())
   {
      check_is_negative(boost::is_signed<R>());
      *result = negate_integer(*result, boost::is_signed<R>());
   }
}

template <class R, unsigned MinBits1, unsigned MaxBits1, cpp_integer_type SignType1, cpp_int_check_type Checked1, class Allocator1>
inline typename enable_if_c<is_floating_point<R>::value && !is_trivial_cpp_int<cpp_int_backend<MinBits1, MaxBits1, SignType1, Checked1, Allocator1> >::value, void>::type
   eval_convert_to(R* result, const cpp_int_backend<MinBits1, MaxBits1, SignType1, Checked1, Allocator1>& backend) BOOST_NOEXCEPT_IF(is_arithmetic<R>::value)
{
   typename cpp_int_backend<MinBits1, MaxBits1, SignType1, Checked1, Allocator1>::const_limb_pointer p = backend.limbs();
   unsigned shift = cpp_int_backend<MinBits1, MaxBits1, SignType1, Checked1, Allocator1>::limb_bits;
   *result = static_cast<R>(*p);
   for(unsigned i = 1; i < backend.size(); ++i)
   {
      *result += static_cast<R>(std::ldexp(static_cast<long double>(p[i]), shift));
      shift += cpp_int_backend<MinBits1, MaxBits1, SignType1, Checked1, Allocator1>::limb_bits;
   }
   if(backend.sign())
      *result = -*result;
}

template <unsigned MinBits1, unsigned MaxBits1, cpp_integer_type SignType1, cpp_int_check_type Checked1, class Allocator1>
BOOST_MP_FORCEINLINE typename enable_if_c<!is_trivial_cpp_int<cpp_int_backend<MinBits1, MaxBits1, SignType1, Checked1, Allocator1> >::value, bool>::type
   eval_is_zero(const cpp_int_backend<MinBits1, MaxBits1, SignType1, Checked1, Allocator1>& val) BOOST_NOEXCEPT
{
   return (val.size() == 1) && (val.limbs()[0] == 0);
}
template <unsigned MinBits1, unsigned MaxBits1, cpp_integer_type SignType1, cpp_int_check_type Checked1, class Allocator1>
BOOST_MP_FORCEINLINE typename enable_if_c<!is_trivial_cpp_int<cpp_int_backend<MinBits1, MaxBits1, SignType1, Checked1, Allocator1> >::value, int>::type
   eval_get_sign(const cpp_int_backend<MinBits1, MaxBits1, SignType1, Checked1, Allocator1>& val) BOOST_NOEXCEPT
{
   return eval_is_zero(val) ? 0 : val.sign() ? -1 : 1;
}
template <unsigned MinBits1, unsigned MaxBits1, cpp_integer_type SignType1, cpp_int_check_type Checked1, class Allocator1>
BOOST_MP_FORCEINLINE typename enable_if_c<!is_trivial_cpp_int<cpp_int_backend<MinBits1, MaxBits1, SignType1, Checked1, Allocator1> >::value>::type
   eval_abs(cpp_int_backend<MinBits1, MaxBits1, SignType1, Checked1, Allocator1>& result, const cpp_int_backend<MinBits1, MaxBits1, SignType1, Checked1, Allocator1>& val) BOOST_NOEXCEPT_IF((is_non_throwing_cpp_int<cpp_int_backend<MinBits1, MaxBits1, SignType1, Checked1, Allocator1> >::value))
{
   result = val;
   result.sign(false);
}

template <class Unsigned, class Tag>
inline unsigned find_lsb(Unsigned mask, const Tag&)
{
   unsigned result = 0;
   while(!(mask & 1u))
   {
      mask >>= 1;
      ++result;
   }
   return result;
}

#if defined(BOOST_MSVC) && (defined(_M_IX86) || defined(_M_X64))
BOOST_FORCEINLINE unsigned find_lsb(limb_type mask, const mpl::int_<32>&)
{
   unsigned long result;
   _BitScanForward(&result, mask);
   return result;
}
#ifdef _M_X64
BOOST_FORCEINLINE unsigned find_lsb(limb_type mask, const mpl::int_<64>&)
{
   unsigned long result;
   _BitScanForward64(&result, mask);
   return result;
}
#endif
#endif

#if defined(__GNUC__)
BOOST_FORCEINLINE unsigned find_lsb_imp(limb_type mask, mpl::true_ const&)
{
   return __builtin_ctz(mask);
}
BOOST_FORCEINLINE unsigned find_lsb_imp(limb_type mask, mpl::false_ const&)
{
   return __builtin_ctzll(mask);
}
template <class Tag>
BOOST_FORCEINLINE unsigned find_lsb(limb_type mask, const Tag&)
{
   return find_lsb_imp(mask, mpl::bool_<Tag::value <= static_cast<int>(sizeof(unsigned int) * CHAR_BIT)>());
}
#elif defined(BOOST_INTEL)
BOOST_FORCEINLINE unsigned find_lsb_imp(limb_type mask, mpl::true_ const&)
{
   return _bit_scan_forward(mask);
}
BOOST_FORCEINLINE unsigned find_lsb_imp(limb_type mask, mpl::false_ const&)
{
   return find_lsb<limb_type, mpl::int_<0> >(mask, mpl::int_<0>());
}
template <class Tag>
BOOST_FORCEINLINE unsigned find_lsb(limb_type mask, const Tag&)
{
   return find_lsb_imp(mask, mpl::bool_<Tag::value <= sizeof(int) * CHAR_BIT>());
}
#endif
//
// Get the location of the least-significant-bit:
//
template <unsigned MinBits1, unsigned MaxBits1, cpp_integer_type SignType1, cpp_int_check_type Checked1, class Allocator1>
inline typename enable_if_c<!is_trivial_cpp_int<cpp_int_backend<MinBits1, MaxBits1, SignType1, Checked1, Allocator1> >::value, unsigned>::type
   eval_lsb(const cpp_int_backend<MinBits1, MaxBits1, SignType1, Checked1, Allocator1>& a)
{
   using default_ops::eval_get_sign;
   if(eval_get_sign(a) == 0)
   {
      BOOST_THROW_EXCEPTION(std::range_error("No bits were set in the operand."));
   }
   if(a.sign())
   {
      BOOST_THROW_EXCEPTION(std::range_error("Testing individual bits in negative values is not supported - results are undefined."));
   }

   //
   // Find the index of the least significant limb that is non-zero:
   //
   unsigned index = 0;
   while(!a.limbs()[index] && (index < a.size()))
      ++index;
   //
   // Find the index of the least significant bit within that limb:
   //
   unsigned result = find_lsb(a.limbs()[index], mpl::int_<cpp_int_backend<MinBits1, MaxBits1, SignType1, Checked1, Allocator1>::limb_bits>());

   return result + index * cpp_int_backend<MinBits1, MaxBits1, SignType1, Checked1, Allocator1>::limb_bits;
}

template <unsigned MinBits1, unsigned MaxBits1, cpp_integer_type SignType1, cpp_int_check_type Checked1, class Allocator1>
inline typename enable_if_c<!is_trivial_cpp_int<cpp_int_backend<MinBits1, MaxBits1, SignType1, Checked1, Allocator1> >::value, bool>::type
   eval_bit_test(const cpp_int_backend<MinBits1, MaxBits1, SignType1, Checked1, Allocator1>& val, unsigned index) BOOST_NOEXCEPT
{
   unsigned offset = index / cpp_int_backend<MinBits1, MaxBits1, SignType1, Checked1, Allocator1>::limb_bits;
   unsigned shift = index % cpp_int_backend<MinBits1, MaxBits1, SignType1, Checked1, Allocator1>::limb_bits;
   limb_type mask = shift ? limb_type(1u) << shift : limb_type(1u);
   if(offset >= val.size())
      return false;
   return val.limbs()[offset] & mask ? true : false;
}

template <unsigned MinBits1, unsigned MaxBits1, cpp_integer_type SignType1, cpp_int_check_type Checked1, class Allocator1>
inline typename enable_if_c<!is_trivial_cpp_int<cpp_int_backend<MinBits1, MaxBits1, SignType1, Checked1, Allocator1> >::value>::type
   eval_bit_set(cpp_int_backend<MinBits1, MaxBits1, SignType1, Checked1, Allocator1>& val, unsigned index)
{
   unsigned offset = index / cpp_int_backend<MinBits1, MaxBits1, SignType1, Checked1, Allocator1>::limb_bits;
   unsigned shift = index % cpp_int_backend<MinBits1, MaxBits1, SignType1, Checked1, Allocator1>::limb_bits;
   limb_type mask = shift ? limb_type(1u) << shift : limb_type(1u);
   if(offset >= val.size())
   {
      unsigned os = val.size();
      val.resize(offset + 1, offset + 1);
      if(offset >= val.size())
         return;  // fixed precision overflow
      for(unsigned i = os; i <= offset; ++i)
         val.limbs()[i] = 0;
   }
   val.limbs()[offset] |= mask;
}

template <unsigned MinBits1, unsigned MaxBits1, cpp_integer_type SignType1, cpp_int_check_type Checked1, class Allocator1>
inline typename enable_if_c<!is_trivial_cpp_int<cpp_int_backend<MinBits1, MaxBits1, SignType1, Checked1, Allocator1> >::value>::type
   eval_bit_unset(cpp_int_backend<MinBits1, MaxBits1, SignType1, Checked1, Allocator1>& val, unsigned index) BOOST_NOEXCEPT
{
   unsigned offset = index / cpp_int_backend<MinBits1, MaxBits1, SignType1, Checked1, Allocator1>::limb_bits;
   unsigned shift = index % cpp_int_backend<MinBits1, MaxBits1, SignType1, Checked1, Allocator1>::limb_bits;
   limb_type mask = shift ? limb_type(1u) << shift : limb_type(1u);
   if(offset >= val.size())
      return;
   val.limbs()[offset] &= ~mask;
   val.normalize();
}

template <unsigned MinBits1, unsigned MaxBits1, cpp_integer_type SignType1, cpp_int_check_type Checked1, class Allocator1>
inline typename enable_if_c<!is_trivial_cpp_int<cpp_int_backend<MinBits1, MaxBits1, SignType1, Checked1, Allocator1> >::value>::type
   eval_bit_flip(cpp_int_backend<MinBits1, MaxBits1, SignType1, Checked1, Allocator1>& val, unsigned index)
{
   unsigned offset = index / cpp_int_backend<MinBits1, MaxBits1, SignType1, Checked1, Allocator1>::limb_bits;
   unsigned shift = index % cpp_int_backend<MinBits1, MaxBits1, SignType1, Checked1, Allocator1>::limb_bits;
   limb_type mask = shift ? limb_type(1u) << shift : limb_type(1u);
   if(offset >= val.size())
   {
      unsigned os = val.size();
      val.resize(offset + 1, offset + 1);
      if(offset >= val.size())
         return;  // fixed precision overflow
      for(unsigned i = os; i <= offset; ++i)
         val.limbs()[i] = 0;
   }
   val.limbs()[offset] ^= mask;
   val.normalize();
}

template <unsigned MinBits1, unsigned MaxBits1, cpp_integer_type SignType1, cpp_int_check_type Checked1, class Allocator1>
inline typename enable_if_c<!is_trivial_cpp_int<cpp_int_backend<MinBits1, MaxBits1, SignType1, Checked1, Allocator1> >::value>::type
   eval_qr(
      const cpp_int_backend<MinBits1, MaxBits1, SignType1, Checked1, Allocator1>& x,
      const cpp_int_backend<MinBits1, MaxBits1, SignType1, Checked1, Allocator1>& y,
      cpp_int_backend<MinBits1, MaxBits1, SignType1, Checked1, Allocator1>& q,
      cpp_int_backend<MinBits1, MaxBits1, SignType1, Checked1, Allocator1>& r) BOOST_NOEXCEPT_IF((is_non_throwing_cpp_int<cpp_int_backend<MinBits1, MaxBits1, SignType1, Checked1, Allocator1> >::value))
{
   divide_unsigned_helper(&q, x, y, r);
   q.sign(x.sign() != y.sign());
   r.sign(x.sign());
}

template <unsigned MinBits1, unsigned MaxBits1, cpp_integer_type SignType1, cpp_int_check_type Checked1, class Allocator1, class Integer>
inline typename enable_if_c<is_unsigned<Integer>::value && !is_trivial_cpp_int<cpp_int_backend<MinBits1, MaxBits1, SignType1, Checked1, Allocator1> >::value, Integer>::type
   eval_integer_modulus(const cpp_int_backend<MinBits1, MaxBits1, SignType1, Checked1, Allocator1>& x, Integer val)
{
   if((sizeof(Integer) <= sizeof(limb_type)) || (val <= (std::numeric_limits<limb_type>::max)()))
   {
      cpp_int_backend<MinBits1, MaxBits1, SignType1, Checked1, Allocator1> d;
      divide_unsigned_helper(static_cast<cpp_int_backend<MinBits1, MaxBits1, SignType1, Checked1, Allocator1>*>(0), x, static_cast<limb_type>(val), d);
      return d.limbs()[0];
   }
   else
   {
      return default_ops::eval_integer_modulus(x, val);
   }
}

template <unsigned MinBits1, unsigned MaxBits1, cpp_integer_type SignType1, cpp_int_check_type Checked1, class Allocator1, class Integer>
BOOST_MP_FORCEINLINE typename enable_if_c<is_signed<Integer>::value && !is_trivial_cpp_int<cpp_int_backend<MinBits1, MaxBits1, SignType1, Checked1, Allocator1> >::value, Integer>::type
   eval_integer_modulus(const cpp_int_backend<MinBits1, MaxBits1, SignType1, Checked1, Allocator1>& x, Integer val)
{
   BOOST_MP_USING_ABS
   typedef typename make_unsigned<Integer>::type unsigned_type;
   return eval_integer_modulus(x, static_cast<unsigned_type>(abs(val)));
}

inline limb_type integer_gcd_reduce(limb_type u, limb_type v)
{
   do
   {
      if(u > v)
         std::swap(u, v);
      if(u == v)
         break;
      v -= u;
      v >>= find_lsb(v, mpl::int_<CHAR_BIT * sizeof(limb_type)>());
   } while(true);
   return u;
}

inline double_limb_type integer_gcd_reduce(double_limb_type u, double_limb_type v)
{
   do
   {
      if(u > v)
         std::swap(u, v);
      if(u == v)
         break;
      if(v <= ~static_cast<limb_type>(0))
      {
         u = integer_gcd_reduce(static_cast<limb_type>(v), static_cast<limb_type>(u));
         break;
      }
      v -= u;
      while((static_cast<unsigned>(v) & 1u) == 0)
         v >>= 1;
   } while(true);
   return u;
}

template <unsigned MinBits1, unsigned MaxBits1, cpp_integer_type SignType1, cpp_int_check_type Checked1, class Allocator1>
inline typename enable_if_c<!is_trivial_cpp_int<cpp_int_backend<MinBits1, MaxBits1, SignType1, Checked1, Allocator1> >::value>::type
   eval_gcd(
      cpp_int_backend<MinBits1, MaxBits1, SignType1, Checked1, Allocator1>& result, 
      const cpp_int_backend<MinBits1, MaxBits1, SignType1, Checked1, Allocator1>& a, 
      limb_type v)
{
   using default_ops::eval_lsb;
   using default_ops::eval_is_zero;
   using default_ops::eval_get_sign;

   int shift;

   cpp_int_backend<MinBits1, MaxBits1, SignType1, Checked1, Allocator1> u(a);

   int s = eval_get_sign(u);

   /* GCD(0,x) := x */
   if(s < 0)
   {
      u.negate();
   }
   else if(s == 0)
   {
      result = v;
      return;
   }
   if(v == 0)
   {
      result = u;
      return;
   }

   /* Let shift := lg K, where K is the greatest power of 2
   dividing both u and v. */

   unsigned us = eval_lsb(u);
   unsigned vs = find_lsb(v, mpl::int_<cpp_int_backend<MinBits1, MaxBits1, SignType1, Checked1, Allocator1>::limb_bits>());
   shift = (std::min)(us, vs);
   eval_right_shift(u, us);
   if(vs)
      v >>= vs;

   do 
   {
      /* Now u and v are both odd, so diff(u, v) is even.
      Let u = min(u, v), v = diff(u, v)/2. */
<<<<<<< HEAD
      if(u.size() == 1)
      {
         v = integer_gcd_reduce(*u.limbs(), v);
=======
      if(u.size() <= 2)
      {
         if(u.size() == 1)
            v = integer_gcd_reduce(*u.limbs(), v);
         else
         {
            double_limb_type i;
            i = u.limbs()[0] | (static_cast<double_limb_type>(u.limbs()[1]) << sizeof(limb_type) * CHAR_BIT);
            v = static_cast<limb_type>(integer_gcd_reduce(i, static_cast<double_limb_type>(v)));
         }
>>>>>>> c221a74a
         break;
      }
      eval_subtract(u, v);
      us = eval_lsb(u);
      eval_right_shift(u, us);
   } 
   while(true);

   result = v;
   eval_left_shift(result, shift);
}
template <unsigned MinBits1, unsigned MaxBits1, cpp_integer_type SignType1, cpp_int_check_type Checked1, class Allocator1, class Integer>
inline typename enable_if_c<is_unsigned<Integer>::value && (sizeof(Integer) <= sizeof(limb_type)) && !is_trivial_cpp_int<cpp_int_backend<MinBits1, MaxBits1, SignType1, Checked1, Allocator1> >::value>::type
   eval_gcd(
      cpp_int_backend<MinBits1, MaxBits1, SignType1, Checked1, Allocator1>& result, 
      const cpp_int_backend<MinBits1, MaxBits1, SignType1, Checked1, Allocator1>& a, 
      const Integer& v)
{
   eval_gcd(result, a, static_cast<limb_type>(v));
}
template <unsigned MinBits1, unsigned MaxBits1, cpp_integer_type SignType1, cpp_int_check_type Checked1, class Allocator1, class Integer>
inline typename enable_if_c<is_signed<Integer>::value && (sizeof(Integer) <= sizeof(limb_type)) && !is_trivial_cpp_int<cpp_int_backend<MinBits1, MaxBits1, SignType1, Checked1, Allocator1> >::value>::type
   eval_gcd(
      cpp_int_backend<MinBits1, MaxBits1, SignType1, Checked1, Allocator1>& result, 
      const cpp_int_backend<MinBits1, MaxBits1, SignType1, Checked1, Allocator1>& a, 
      const Integer& v)
{
   eval_gcd(result, a, static_cast<limb_type>(v < 0 ? -v : v));
}

template <unsigned MinBits1, unsigned MaxBits1, cpp_integer_type SignType1, cpp_int_check_type Checked1, class Allocator1>
inline typename enable_if_c<!is_trivial_cpp_int<cpp_int_backend<MinBits1, MaxBits1, SignType1, Checked1, Allocator1> >::value>::type
   eval_gcd(
      cpp_int_backend<MinBits1, MaxBits1, SignType1, Checked1, Allocator1>& result, 
      const cpp_int_backend<MinBits1, MaxBits1, SignType1, Checked1, Allocator1>& a, 
      const cpp_int_backend<MinBits1, MaxBits1, SignType1, Checked1, Allocator1>& b)
{
   using default_ops::eval_lsb;
   using default_ops::eval_is_zero;
   using default_ops::eval_get_sign;

   if(a.size() == 1)
   {
      eval_gcd(result, b, *a.limbs());
      return;
   }
   if(b.size() == 1)
   {
      eval_gcd(result, a, *b.limbs());
<<<<<<< HEAD
=======
      return;
>>>>>>> c221a74a
   }

   int shift;

   cpp_int_backend<MinBits1, MaxBits1, SignType1, Checked1, Allocator1> u(a), v(b);

   int s = eval_get_sign(u);

   /* GCD(0,x) := x */
   if(s < 0)
   {
      u.negate();
   }
   else if(s == 0)
   {
      result = v;
      return;
   }
   s = eval_get_sign(v);
   if(s < 0)
   {
      v.negate();
   }
   else if(s == 0)
   {
      result = u;
      return;
   }

   /* Let shift := lg K, where K is the greatest power of 2
   dividing both u and v. */

   unsigned us = eval_lsb(u);
   unsigned vs = eval_lsb(v);
   shift = (std::min)(us, vs);
   eval_right_shift(u, us);
   eval_right_shift(v, vs);

   do 
   {
      /* Now u and v are both odd, so diff(u, v) is even.
      Let u = min(u, v), v = diff(u, v)/2. */
      s = u.compare(v);
      if(s > 0)
         u.swap(v);
      if(s == 0)
         break;
      if(v.size() <= 2)
      {
         if(v.size() == 1)
            u = integer_gcd_reduce(*v.limbs(), *u.limbs());
         else
         {
            double_limb_type i, j;
            i = v.limbs()[0] | (static_cast<double_limb_type>(v.limbs()[1]) << sizeof(limb_type) * CHAR_BIT);
            j = (u.size() == 1) ? *u.limbs() : u.limbs()[0] | (static_cast<double_limb_type>(u.limbs()[1]) << sizeof(limb_type) * CHAR_BIT);
            u = integer_gcd_reduce(i, j);
         }
         break;
      }
      eval_subtract(v, u);
      vs = eval_lsb(v);
      eval_right_shift(v, vs);
   } 
   while(true);

   result = u;
   eval_left_shift(result, shift);
}
//
// Now again for trivial backends:
//
template <unsigned MinBits1, unsigned MaxBits1, cpp_integer_type SignType1, cpp_int_check_type Checked1, class Allocator1>
BOOST_MP_FORCEINLINE typename enable_if_c<is_trivial_cpp_int<cpp_int_backend<MinBits1, MaxBits1, SignType1, Checked1, Allocator1> >::value>::type
   eval_gcd(cpp_int_backend<MinBits1, MaxBits1, SignType1, Checked1, Allocator1>& result, const cpp_int_backend<MinBits1, MaxBits1, SignType1, Checked1, Allocator1>& a, const cpp_int_backend<MinBits1, MaxBits1, SignType1, Checked1, Allocator1>& b) BOOST_NOEXCEPT
{
   *result.limbs() = boost::math::gcd(*a.limbs(), *b.limbs());
}
// This one is only enabled for unchecked cpp_int's, for checked int's we need the checking in the default version:
template <unsigned MinBits1, unsigned MaxBits1, cpp_integer_type SignType1, cpp_int_check_type Checked1, class Allocator1>
BOOST_MP_FORCEINLINE typename enable_if_c<is_trivial_cpp_int<cpp_int_backend<MinBits1, MaxBits1, SignType1, Checked1, Allocator1> >::value && (Checked1 == unchecked)>::type
   eval_lcm(cpp_int_backend<MinBits1, MaxBits1, SignType1, Checked1, Allocator1>& result, const cpp_int_backend<MinBits1, MaxBits1, SignType1, Checked1, Allocator1>& a, const cpp_int_backend<MinBits1, MaxBits1, SignType1, Checked1, Allocator1>& b) BOOST_NOEXCEPT_IF((is_non_throwing_cpp_int<cpp_int_backend<MinBits1, MaxBits1, SignType1, Checked1, Allocator1> >::value))
{
   *result.limbs() = boost::math::lcm(*a.limbs(), *b.limbs());
   result.normalize(); // result may overflow the specified number of bits
}

inline void conversion_overflow(const mpl::int_<checked>&)
{
   BOOST_THROW_EXCEPTION(std::overflow_error("Overflow in conversion to narrower type"));
}
inline void conversion_overflow(const mpl::int_<unchecked>&){}

template <class R, unsigned MinBits1, unsigned MaxBits1, cpp_integer_type SignType1, cpp_int_check_type Checked1, class Allocator1>
inline typename enable_if_c<
            is_trivial_cpp_int<cpp_int_backend<MinBits1, MaxBits1, SignType1, Checked1, Allocator1> >::value
            && is_signed_number<cpp_int_backend<MinBits1, MaxBits1, SignType1, Checked1, Allocator1> >::value
         >::type
   eval_convert_to(R* result, const cpp_int_backend<MinBits1, MaxBits1, SignType1, Checked1, Allocator1>& val)
{
   typedef typename common_type<R, typename cpp_int_backend<MinBits1, MaxBits1, SignType1, Checked1, Allocator1>::local_limb_type>::type common_type;
   if(std::numeric_limits<R>::is_specialized && (static_cast<common_type>(*val.limbs()) > static_cast<common_type>((std::numeric_limits<R>::max)())))
   {
      conversion_overflow(typename cpp_int_backend<MinBits1, MaxBits1, SignType1, Checked1, Allocator1>::checked_type());
      *result = (std::numeric_limits<R>::max)();
   }
   else
      *result = static_cast<R>(*val.limbs());
   if(val.isneg())
   {
      check_is_negative(mpl::bool_<boost::is_signed<R>::value || boost::is_floating_point<R>::value>());
      *result = negate_integer(*result, mpl::bool_<boost::is_signed<R>::value || boost::is_floating_point<R>::value>());
   }
}

template <class R, unsigned MinBits1, unsigned MaxBits1, cpp_integer_type SignType1, cpp_int_check_type Checked1, class Allocator1>
inline typename enable_if_c<
            is_trivial_cpp_int<cpp_int_backend<MinBits1, MaxBits1, SignType1, Checked1, Allocator1> >::value
            && is_unsigned_number<cpp_int_backend<MinBits1, MaxBits1, SignType1, Checked1, Allocator1> >::value
         >::type
   eval_convert_to(R* result, const cpp_int_backend<MinBits1, MaxBits1, SignType1, Checked1, Allocator1>& val)
{
   typedef typename common_type<R, typename cpp_int_backend<MinBits1, MaxBits1, SignType1, Checked1, Allocator1>::local_limb_type>::type common_type;
   if(std::numeric_limits<R>::is_specialized && (static_cast<common_type>(*val.limbs()) > static_cast<common_type>((std::numeric_limits<R>::max)())))
   {
      conversion_overflow(typename cpp_int_backend<MinBits1, MaxBits1, SignType1, Checked1, Allocator1>::checked_type());
      *result = (std::numeric_limits<R>::max)();
   }
   else
      *result = static_cast<R>(*val.limbs());
}

template <unsigned MinBits1, unsigned MaxBits1, cpp_integer_type SignType1, cpp_int_check_type Checked1, class Allocator1>
inline typename enable_if_c<is_trivial_cpp_int<cpp_int_backend<MinBits1, MaxBits1, SignType1, Checked1, Allocator1> >::value, unsigned>::type
   eval_lsb(const cpp_int_backend<MinBits1, MaxBits1, SignType1, Checked1, Allocator1>& a)
{
   using default_ops::eval_get_sign;
   if(eval_get_sign(a) == 0)
   {
      BOOST_THROW_EXCEPTION(std::range_error("No bits were set in the operand."));
   }
   if(a.sign())
   {
      BOOST_THROW_EXCEPTION(std::range_error("Testing individual bits in negative values is not supported - results are undefined."));
   }
   //
   // Find the index of the least significant bit within that limb:
   //
<<<<<<< HEAD
   return find_lsb(*a.limbs(), mpl::int_<CHAR_BIT * sizeof(cpp_int_backend<MinBits1, MaxBits1, SignType1, Checked1, Allocator1>::local_limb_type)>());
=======
   return find_lsb(*a.limbs(), mpl::int_<CHAR_BIT * sizeof(typename cpp_int_backend<MinBits1, MaxBits1, SignType1, Checked1, Allocator1>::local_limb_type)>());
>>>>>>> c221a74a
}

#ifdef BOOST_MSVC
#pragma warning(pop)
#endif

}}} // namespaces

#endif<|MERGE_RESOLUTION|>--- conflicted
+++ resolved
@@ -379,11 +379,6 @@
    {
       /* Now u and v are both odd, so diff(u, v) is even.
       Let u = min(u, v), v = diff(u, v)/2. */
-<<<<<<< HEAD
-      if(u.size() == 1)
-      {
-         v = integer_gcd_reduce(*u.limbs(), v);
-=======
       if(u.size() <= 2)
       {
          if(u.size() == 1)
@@ -394,7 +389,6 @@
             i = u.limbs()[0] | (static_cast<double_limb_type>(u.limbs()[1]) << sizeof(limb_type) * CHAR_BIT);
             v = static_cast<limb_type>(integer_gcd_reduce(i, static_cast<double_limb_type>(v)));
          }
->>>>>>> c221a74a
          break;
       }
       eval_subtract(u, v);
@@ -444,10 +438,7 @@
    if(b.size() == 1)
    {
       eval_gcd(result, a, *b.limbs());
-<<<<<<< HEAD
-=======
-      return;
->>>>>>> c221a74a
+      return;
    }
 
    int shift;
@@ -596,11 +587,7 @@
    //
    // Find the index of the least significant bit within that limb:
    //
-<<<<<<< HEAD
-   return find_lsb(*a.limbs(), mpl::int_<CHAR_BIT * sizeof(cpp_int_backend<MinBits1, MaxBits1, SignType1, Checked1, Allocator1>::local_limb_type)>());
-=======
    return find_lsb(*a.limbs(), mpl::int_<CHAR_BIT * sizeof(typename cpp_int_backend<MinBits1, MaxBits1, SignType1, Checked1, Allocator1>::local_limb_type)>());
->>>>>>> c221a74a
 }
 
 #ifdef BOOST_MSVC
